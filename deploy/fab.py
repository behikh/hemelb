--- conflicted
+++ resolved
@@ -480,11 +480,7 @@
     """Submit a build job to the remote serial queue."""
     configure_cmake(configurations,extras)
     with settings(batch_header=env.batch_header+'_serial'):
-<<<<<<< HEAD
       job(dict(script='batch_build_code',job_name_template='build_${build_number}_${machine_name}',queue='serial',cores=1,wall_time='1:0:0',memory='2G'),extras)
-=======
-      job(dict(script='batch_build_code',job_name_template='build_${build_number}_${machine_name}',queue='serial',cores=1,wall_time='0:20:0',memory='2G'),extras)
->>>>>>> ea780226
 
 @task
 def batch_build(*configurations,**extras):
@@ -514,30 +510,12 @@
     if args.get('steer',False):
         execute(steer,env.name,retry=True,framerate=args.get('framerate'),orbit=args.get('orbit'))
 
-
 @task
 def resubmit(name):
-	with_job(name)
-	with cd(env.job_results):
-		with prefix(env.run_prefix):
-			run(template("$job_dispatch ${name}.sh"))
-			
-@task
-def multijob(*names,**args):
-    # We need to put together a job script to submit all the jobs in turn
-    # This we do, by just calling the pre-written jobscripts in existing prepared but not run jobs
-    jobscriptpaths=["bash "+env.pather.join(env.scripts_path,name)+".sh" for name in names]
-    env.jobstorun="\n".join(jobscriptpaths)
-    # And then, submit it
-    job(dict(script='multijob',job_name_template='multijob',
-            cores=4,images=10, snapshots=10, steering=1111, wall_time='0:15:0',memory='2G'),args)
-
-@task
-def resubmit(name):
-       with_job(name)
-       with cd(env.job_results):
-               with prefix(env.run_prefix):
-                       run(template("$job_dispatch ${name}.sh"))
+    with_job(name)
+    with cd(env.job_results):
+        with prefix(env.run_prefix):
+            run(template("$job_dispatch ${name}.sh"))
 
 @task
 def multijob(*names,**args):
@@ -621,15 +599,9 @@
         run(template("chmod u+x $dest_name"))
         # Allow option to submit all preparations, but not actually submit the job
         if not env.get("noexec",False):
-<<<<<<< HEAD
                    with cd(env.job_results):
                        with prefix(env.run_prefix):
                            run(template("$job_dispatch $dest_name"))
-=======
-		    with cd(env.job_results):
-		        with prefix(env.run_prefix):
-		            run(template("$job_dispatch $dest_name"))
->>>>>>> ea780226
 
 def input_to_range(arg,default):
     ttype=type(default)

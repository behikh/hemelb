
# This file is part of HemeLB and is Copyright (C)
# the HemeLB team and/or their institutions, as detailed in the
# file AUTHORS. This software is provided under the terms of the
# license in the file LICENSE.

default: 
  # General default values for all machines live in the default dictionary.
  # Machine-specific overrides replace these.
  # git server to find HemeLB
  github: "git@github.com"
  # Github user (configurable for forks)
  github_user: "UCL-CCS"
  # Repository containing HemeLB
  hemelb_repo: "hemelb-dev"
  # Repository holding the RegressionTests
  regression_tests_repo: "hemelb-tests"
  # Default Modules to load or unload on remote, via module 'foo'
  # e.g. ['load cmake'].
  modules: []
  # Commands to execute before attempting a remote build.
  build_prefix_commands: []
  # Commands to execute as part of remote run jobs.
  run_prefix_commands: []
  # Templates to use to find space to checkout and build HemeLB on the remote.
  # All user- and generally- defined values in these config dictionaries will be interpolated via $foo
  home_path_template: "/home/$username"
  # Name for the Project Fabric folder
  fabric_dir: "FabricHemeLb"
  # Path to runtime accessible filesystem (default is same as build time)
  runtime_path_template: "$home_path"
  make_jobs: 1
  corespernode: 1
  # Default options used in the CMake configure step.
  # Command to use to launch remote jobs
  # e.g. qsub, empty string to launch interactively.
  job_dispatch: ''
  # Path to build filesystem folder
  # All user-defined values in these config dictionaries will be interpolated via $foo
  remote_path_template: "$home_path/$fabric_dir"
  # Path to run filesystem folder
  work_path_template: "$runtime_path/$fabric_dir"
  install_path_template: "$remote_path/install"
  # Normally, the regression test can be run directly out of diffTest, but sometimes needs to be copied to a runtime file area.
  regression_test_path_template: "$regression_test_source_path"
  python_build: "TODO"
  batch_header: no_batch
  run_command: "mpirun -np $cores"
  temp_path_template: "/tmp"
  cmake_options: {}
  job_name_template: '${config}_${machine_name}_${build_number}_${submit_time}'
  config_name_template: "${profile}_${StringVoxelSize}_${Steps}_${Cycles}"
  local_templates_path: "$localroot/deploy/templates"
  manual_ssh: false
  local_templates_path: "$localroot/deploy/templates"
  stat: qstat
  forward_agent: true

archer: #the ARCHER supercomputer at EPCC
  import: "archer"
  max_job_name_chars: 15
  make_jobs: 4
  verbose: 1
  job_dispatch: "qsub"
  run_command: "aprun -n $cores -N $corespernode"
  batch_header: pbs-archer
  remote: "login.archer.ac.uk"
  # On ARCHER, *all files* which are needed at runtime, must be on the /work filesystem, so we must make the install location be on the /work filesystem
  install_path_template: "$work_path/install"
  home_path_template: "/home/$project/$project/$username"
  runtime_path_template: "/work/$project/$project/$username"
  fabric_dir: "FabricHemeLb"
<<<<<<< HEAD
  modules: ["load cmake/3.2.3", "swap PrgEnv-cray PrgEnv-gnu"]
  # Tell autoconf for dependencies where the compilers are
  build_prefix_commands: ["export LDFLAGS=-dynamic","export CXX=CC","export CC=cc", "export LD=CC", "export XTPE_LINK_TYPE=dynamic" ]
=======
  modules: ["load cmake/3.2.3", "swap PrgEnv-cray PrgEnv-gnu", "load boost", "load cray-hdf5-parallel", "load cray-tpsl"]
  build_prefix_commands: ["export LDFLAGS=-dynamic"] # Required for HDF5 to compile
>>>>>>> 197041c9
  temp_path_template: "$work_path/tmp"
  regression_test_path_template: "$work_path/regression"
  queue: "standard"
  python_build: "lib/python2.7"
  corespernode: 24
<<<<<<< HEAD
  run_prefix_commands:
    # Changes here must also be made below in archer_dmapp
    - export MPICH_MAX_THREAD_SAFETY=multiple
    - export MPICH_NEMESIS_ASYNC_PROGRESS=1
    - export MPICH_GNI_USE_UNASSIGNED_CPUS=enabled
  cmake_options:
    # Changes here must also be made below in archer_dmapp
    CMAKE_CXX_FLAGS: '"-dynamic -Wno-unused-local-typedefs"'
    CMAKE_C_FLAGS: "-dynamic"
    HEMELB_USE_ALL_WARNINGS_GNU: "OFF"
    CMAKE_CXX_COMPILER: "CC"
    CMAKE_C_COMPILER: "cc"
    CMAKE_CXX_FLAGS_RELEASE: ""
    CPPUNIT_PATCH_LDL: OFF
    CPPUNIT_PATCH_DYNAMIC: ON
    HEMELB_OPTIMISATION: "-O3"
    HEMELB_DEPENDENCIES_SET_RPATH: "OFF"
    HEMELB_USE_SSE3: "ON"
    CTEMPLATE_PATCH_ALIGN: "ON"
    CTEMPLATE_USE_STATIC: "OFF"
    HEMELB_COMPUTE_ARCHITECTURE: "INTELSANDYBRIDGE"

archer_dmapp:
  import: "archer"
  cmake_options:
    CMAKE_EXE_LINKER_FLAGS: '"-dynamic $CRAY_DMAPP_POST_LINK_OPTS -ldmapp"'
    CMAKE_CXX_FLAGS: '"-dynamic -Wno-unused-local-typedefs"'
    CMAKE_C_FLAGS: "-dynamic"
    HEMELB_USE_ALL_WARNINGS_GNU: "OFF"
    CMAKE_CXX_COMPILER: "CC"
    CMAKE_C_COMPILER: "cc"
    CMAKE_CXX_FLAGS_RELEASE: ""
    CPPUNIT_PATCH_LDL: OFF
    CPPUNIT_PATCH_DYNAMIC: ON
=======
  cmake_options:
>>>>>>> 197041c9
    HEMELB_OPTIMISATION: "-O3"
    HEMELB_USE_SSE3: "ON"
    HEMELB_COMPUTE_ARCHITECTURE: "INTELSANDYBRIDGE"
<<<<<<< HEAD
  run_prefix_commands:
    - export MPICH_MAX_THREAD_SAFETY=multiple
    - export MPICH_NEMESIS_ASYNC_PROGRESS=1
    - export MPICH_GNI_USE_UNASSIGNED_CPUS=enabled
    - export MPICH_USE_DMAPP_COLL=1
=======
    METIS_INCLUDE_DIR: "$CRAY_TPSL_PREFIX_DIR/include"
    METIS_LIBRARY: "$CRAY_TPSL_PREFIX_DIR/lib"
    PARMETIS_INCLUDE_DIR: "$CRAY_TPSL_PREFIX_DIR/include"
    PARMETIS_LIBRARY: "$CRAY_TPSL_PREFIX_DIR/lib"
>>>>>>> 197041c9

legion: 
  job_dispatch: "qsub"
  run_command: "mpirun -np $cores -machinefile $$TMPDIR/machines"
  batch_header: sge
  # The remote host-name to use.
  remote: "legion.rc.ucl.ac.uk"
  # The path python disttools use for builds.
  python_build: "python2.7"
  modules: ["remove mpi/qlogic/1.2.7/intel","remove compilers/intel/11.1/072","add compilers/gnu/4.1.2", "add mpi/openmpi/1.4.1/gnu", "add cmake/2.8.3", "add python/enthought/7.2-2"]
  runtime_path_template: "$home_path/Scratch"
  node_type_restriction_template: '#$$ -ac allow="${node_type}"'
  node_type: "X"
  corespernode: 12
  temp_path_template: false #Legion sets its own tmpdir
legion_vampir:
  fabric_dir: "VampirHemeLB"
  import: legion
  build_prefix_commands: ["export CXX=mpicxx-vt","export CC=mpicc-vt", "export LD=mpicc-vt"] #Tell autoconf for dependencies where the compilers are
  cmake_options: 
    CMAKE_CXX_COMPILER: "mpicxx-vt"
    CMAKE_C_COMPILER: "mpicc-vt"
legion_intel:
  fabric_dir: "IntelHemeLB"
  import: legion
  modules: ["remove mpi/qlogic/1.2.7/intel","add mpi/openmpi/1.4.1/intel","add cmake/2.8.3", "add python/2.6.6/gnu"]
  # Tell autoconf for dependencies where the compilers are
  build_prefix_commands: ["export CXX=icpc","export CC=icc", "export LD=icc"]
  cmake_options: 
    HEMELB_USE_ALL_WARNINGS_GNU: "OFF"
    CMAKE_CXX_COMPILER: "icpc"
    CMAKE_C_COMPILER: "icc"
    CMAKE_CXX_FLAGS_RELEASE: ""
    HEMELB_OPTIMISATION: "-O3"
    HEMELB_DEPENDENCIES_SET_RPATH: "OFF"
planck:
  needs_tarballs: true
  remote: "planck.chem.ucl.ac.uk"
  python_build: "lib/python2.7"
  home_path_template: "/home/$username/.fabric/Remote"
  cmake_options:
    CPPUNIT_PATCH_LDL: ON
entropy: 
  remote: "entropy.chem.ucl.ac.uk"
  python_build: "lib/python2.6"
  runtime_path_template: "/store4/blood/$username"
supermuc:
  max_job_name_chars: 15
  make_jobs: 4
  job_dispatch: "llsubmit"
  run_command: "mpiexec -n $cores"
  batch_header: ll
  no_ssh: true # doesn't allow outgoing ssh sessions.
  remote: "supermuc.lrz.de"
  # On supermuc, *all files* which are needed at runtime, must be on the /work filesystem, so we must make the install location be on the /work filesystem
  install_path_template: "/home/hpc/pr45su/lu64bap/install"
  home_path_template: "/home/hpc/$project/$username"
  runtime_path_template: "/home/hpc/$project/$username"
  modules: ["load cmake/2.8","load mpi.ibm"]
  # Tell autoconf for dependencies where the compilers are
  build_prefix_commands: ["export CXX=mpiCC","export CC=mpicc", "export LD=mpiCC"]
  temp_path_template: "$work_path/tmp"
  regression_test_path_template: "$work_path/regression"
  queue: "parallel"
  python_build: "lib64/python2.6"
  corespernode: 16
  cmake_options:
    HEMELB_USE_ALL_WARNINGS_GNU: "OFF"
    CMAKE_CXX_COMPILER: "CC"
    CMAKE_C_COMPILER: "cc"
    CMAKE_CXX_FLAGS_RELEASE: ""
    HEMELB_OPTIMISATION: "-O3"
    HEMELB_DEPENDENCIES_SET_RPATH: "OFF"
    CTEMPLATE_PATCH_ALIGN: "ON"
    MPWide_INCLUDE_DIR: "/home/hpc/pr45su/lu64bap/mpwide"
    MPWide_LIBRARIES: "/home/hpc/pr45su/lu64bap/mpwide/libMPW.a"
hermit:
  max_job_name_chars: 15
  make_jobs: 4
  job_dispatch: "qsub"
  run_command: "aprun -n $cores -N $coresusedpernode"
  batch_header: pbs_barebone
  no_ssh: true # Hermit doesn't allow outgoing ssh sessions.
  remote: "hermit1.hww.de"
  # On hermit, *all files* which are needed at runtime, must be on the /work filesystem, so we must make the install location be on the /work filesystem
  install_path_template: "$work_path/install"
  home_path_template: "/zhome/academic/HLRS/pri/$username"
  runtime_path_template: "/zhome/academic/HLRS/pri/$username"
  modules: ["load tools/cmake/2.8.7"]
  # Tell autoconf for dependencies where the compilers are
  build_prefix_commands: ["export CXX=CC","export CC=cc", "export LD=CC"]
  temp_path_template: "$work_path/tmp"
  regression_test_path_template: "$work_path/regression"
  python_build: "lib64/python2.6"
  corespernode: 32
  cmake_options:
    HEMELB_USE_ALL_WARNINGS_GNU: "OFF"
    CMAKE_CXX_COMPILER: "CC"
    CMAKE_C_COMPILER: "cc"
    CMAKE_CXX_FLAGS_RELEASE: ""
    HEMELB_OPTIMISATION: "-O3"
    HEMELB_DEPENDENCIES_SET_RPATH: "OFF"
    CTEMPLATE_PATCH_ALIGN: "ON"
julian:
   home_path_template: "/Users/$username"
   remote: "julian.chem.ucl.ac.uk"
   python_build: "lib/python2.7"
oppenheimer:
   remote: "oppenheimer.chem.ucl.ac.uk"
   run_command: "/opt/openmpi/gfortran/1.6.5/bin/mpirun -np $cores"
   batch_header: sge_oppenheimer
   build_prefix_commands: ["export set PATH=$PATH:/home/$username/install/bin","export set PYTHONPATH=$PYTHONPATH:/home/$username/install/lib/python2.6/site-packages"]
   no_git: true
   job_dispatch: "qsub"
   python_build: "lib/python2.6"
   make_jobs: 4
localhost:
   remote: "localhost"
   python_build: "lib/python2.7"
   make_jobs: 4
huygens:
    remote: "huygens.sara.nl"
    username: "sar00033"
    no_git: true
    home_path_template: "/home/$username/hemelb"
    modules: ["load cmake/2.8.5","load gcc"]
    build_prefix_commands: []
    temp_path_template: /scratch/shared
    regression_test_path_template: "$work_path/regression"
    corespernode: 32
    job_dispatch:  llsubmit
    stat: llq
    needs_tarballs: true
    python_build: 'lib64/python2.6'
    cmake_options: 
      HEMELB_USE_ALL_WARNINGS_GNU: "OFF"
      CMAKE_CXX_COMPILER: "mpCC"
      CMAKE_C_COMPILER: "mpcc"
      CMAKE_CXX_FLAGS_RELEASE: ""
      HEMELB_OPTIMISATION: "-O3"
      CPPUNIT_CONFIGURE_OPTIONS: --host=powerpc64-unknown-linux-gnu
      CTEMPLATE_CONFIGURE_OPTIONS: --host=powerpc64-unknown-linux-gnu
   
riken:
   remote: "127.0.0.1:2200"  #Not a place to run code, just to get the via code there to run on Marigold
   no_ssh: true
   no_git: true
   needs_tarballs: true
# Before the marigold section will work, you need to set up your LOCAL ssh config as follows:
# Host riken
#  HostName 127.0.0.1
#  Port 2200
#  User jamespjh
#  Host marigold
#  ProxyCommand ssh -q riken nc -w60 10.1.40.31 22
#  Host marigold_run
#  ProxyCommand ssh -q marigold nc -w60 mg 22
# And also, have followed the RIKEN instructions to join the RIKEN VPN with localhost:2200 forwarding to Riken.
marigold:
   remote: marigold
   no_ssh: true
   no_git: true
   needs_tarballs: true
   manual_ssh: true
   runtime_path_template: "/data/$username"
   install_path_template: "$work_path/install"
   build_prefix_commands:
     - export CXX=/opt/FJSVtclang/1.2.0/bin/mpiFCCpx
     - export CC=/opt/FJSVtclang/1.2.0/bin/mpifccpx
     - export CPPFLAGS="-DNO_THREADS"
     - export CXXFLAGS=""
   cmake_options:
     CMAKE_CXX_COMPILER: /opt/FJSVtclang/1.2.0/bin/mpiFCCpx
     CMAKE_C_COMPILER: /opt/FJSVtclang/1.2.0/bin/mpifccpx
     CTEMPLATE_CONFIGURE_OPTIONS: --host=sparc64-unknown-linux-gnu
     CPPUNIT_CONFIGURE_OPTIONS: --host=sparc64-unknown-linux-gnu
     PARMETIS_CXX: /opt/FJSVtclang/1.2.0/bin/mpiFCCpx
     PARMETIS_CC: /opt/FJSVtclang/1.2.0/bin/mpifccpx
     CTEMPLATE_PATCH_VACOPY: ON
     CTEMPLATE_PATCH_ALIGN: ON

marigold_run:
  import: marigold
  remote: marigold_run<|MERGE_RESOLUTION|>--- conflicted
+++ resolved
@@ -70,20 +70,14 @@
   home_path_template: "/home/$project/$project/$username"
   runtime_path_template: "/work/$project/$project/$username"
   fabric_dir: "FabricHemeLb"
-<<<<<<< HEAD
-  modules: ["load cmake/3.2.3", "swap PrgEnv-cray PrgEnv-gnu"]
+  modules: ["load cmake/3.2.3", "swap PrgEnv-cray PrgEnv-gnu", "load boost", "load cray-hdf5-parallel", "load cray-tpsl"]
   # Tell autoconf for dependencies where the compilers are
   build_prefix_commands: ["export LDFLAGS=-dynamic","export CXX=CC","export CC=cc", "export LD=CC", "export XTPE_LINK_TYPE=dynamic" ]
-=======
-  modules: ["load cmake/3.2.3", "swap PrgEnv-cray PrgEnv-gnu", "load boost", "load cray-hdf5-parallel", "load cray-tpsl"]
-  build_prefix_commands: ["export LDFLAGS=-dynamic"] # Required for HDF5 to compile
->>>>>>> 197041c9
   temp_path_template: "$work_path/tmp"
   regression_test_path_template: "$work_path/regression"
   queue: "standard"
   python_build: "lib/python2.7"
   corespernode: 24
-<<<<<<< HEAD
   run_prefix_commands:
     # Changes here must also be made below in archer_dmapp
     - export MPICH_MAX_THREAD_SAFETY=multiple
@@ -105,6 +99,10 @@
     CTEMPLATE_PATCH_ALIGN: "ON"
     CTEMPLATE_USE_STATIC: "OFF"
     HEMELB_COMPUTE_ARCHITECTURE: "INTELSANDYBRIDGE"
+    METIS_INCLUDE_DIR: "$CRAY_TPSL_PREFIX_DIR/include"
+    METIS_LIBRARY: "$CRAY_TPSL_PREFIX_DIR/lib"
+    PARMETIS_INCLUDE_DIR: "$CRAY_TPSL_PREFIX_DIR/include"
+    PARMETIS_LIBRARY: "$CRAY_TPSL_PREFIX_DIR/lib"
 
 archer_dmapp:
   import: "archer"
@@ -118,24 +116,21 @@
     CMAKE_CXX_FLAGS_RELEASE: ""
     CPPUNIT_PATCH_LDL: OFF
     CPPUNIT_PATCH_DYNAMIC: ON
-=======
-  cmake_options:
->>>>>>> 197041c9
-    HEMELB_OPTIMISATION: "-O3"
+    HEMELB_OPTIMISATION: "-O3"
+    HEMELB_DEPENDENCIES_SET_RPATH: "OFF"
     HEMELB_USE_SSE3: "ON"
+    CTEMPLATE_PATCH_ALIGN: "ON"
+    CTEMPLATE_USE_STATIC: "OFF"
     HEMELB_COMPUTE_ARCHITECTURE: "INTELSANDYBRIDGE"
-<<<<<<< HEAD
+    METIS_INCLUDE_DIR: "$CRAY_TPSL_PREFIX_DIR/include"
+    METIS_LIBRARY: "$CRAY_TPSL_PREFIX_DIR/lib"
+    PARMETIS_INCLUDE_DIR: "$CRAY_TPSL_PREFIX_DIR/include"
+    PARMETIS_LIBRARY: "$CRAY_TPSL_PREFIX_DIR/lib"
   run_prefix_commands:
     - export MPICH_MAX_THREAD_SAFETY=multiple
     - export MPICH_NEMESIS_ASYNC_PROGRESS=1
     - export MPICH_GNI_USE_UNASSIGNED_CPUS=enabled
     - export MPICH_USE_DMAPP_COLL=1
-=======
-    METIS_INCLUDE_DIR: "$CRAY_TPSL_PREFIX_DIR/include"
-    METIS_LIBRARY: "$CRAY_TPSL_PREFIX_DIR/lib"
-    PARMETIS_INCLUDE_DIR: "$CRAY_TPSL_PREFIX_DIR/include"
-    PARMETIS_LIBRARY: "$CRAY_TPSL_PREFIX_DIR/lib"
->>>>>>> 197041c9
 
 legion: 
   job_dispatch: "qsub"

--- conflicted
+++ resolved
@@ -148,20 +148,6 @@
 
 def geometry_header_loader(path):
     from hemeTools.parsers.geometry.simple import ConfigLoader
-<<<<<<< HEAD
-    model=ConfigLoader(path)
-    model._LoadPreamble()
-    model._LoadHeader()
-    def binder(expression):
-        return model.Domain.__dict__
-    return binder
-def csv_loader(path):
-    content=csv.reader(open(path))
-    return [row for row in content]
-def ssv_loader(path):
-    content=csv.reader(open(path),delimiter=' ')
-    return [row for row in content]
-=======
     class GeometryHeaderParsedException(BaseException):
         """Inherit from BaseException as this isn't really an error, 
         a la GeneratorExit."""
@@ -192,7 +178,6 @@
     gh.Load()
     return gh
 
->>>>>>> baef9ae6
 def null_filter(result):
     return None
 def name_filter(result):
@@ -284,11 +269,7 @@
     Result.define_file_properties(config.get('stat_properties'),stat_loader,attribute_parser)
     Result.define_properties(ResultContent(shell_filter),config.get('shell_properties'),fncall_parser)
     Result.define_properties(ResultContent(mercurial_filter),config.get('mercurial_properties'),fncall_parser)
-<<<<<<< HEAD
-    Result.define_file_properties(config.get('gmy_files'),geometry_header_loader,eval_parser)
+    Result.define_file_properties(config.get('gmy_files'),geometry_header_loader,attribute_parser)
     Result.define_file_properties(config.get('ssv_files'),ssv_loader,column_parser)
     Result.define_file_properties(config.get('csv_files'),ssv_loader,column_parser)
-=======
-    Result.define_file_properties(config.get('gmy_files'),geometry_header_loader,attribute_parser)
->>>>>>> baef9ae6
     return Result
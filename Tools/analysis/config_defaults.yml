--- conflicted
+++ resolved
@@ -185,17 +185,14 @@
         radial_velocity_field: developed_velocity_profile
         radial_shear_stress_field: developed_shear_stress_profile
         radial_coordinate: grid
-<<<<<<< HEAD
-      'results/Extracted/stresstensor_line_2_5_lengths_in.dat':
-        radial_stresstensor: developed_stresstensor_profile
-        radial_coordinate_tensors: grid
-
-=======
       'results/Extracted/inlet_profile.dat':
         inlet_pressure_torr: inlet_pressure
         inlet_velocity: inlet_velocity
         inlet_coordinate: grid
->>>>>>> ed6513dd
+      'results/Extracted/stresstensor_line_2_5_lengths_in.dat':
+        radial_stresstensor: developed_stresstensor_profile
+        radial_coordinate_tensors: grid
+
 
 graphs:
     performance_versus_size:

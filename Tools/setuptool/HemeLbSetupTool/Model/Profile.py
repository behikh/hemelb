--- conflicted
+++ resolved
@@ -1,8 +1,4 @@
 # -*- coding: utf-8 -*-
-<<<<<<< HEAD
-=======
-
->>>>>>> db19da4d
 # This file is part of HemeLB and is Copyright (C)
 # the HemeLB team and/or their institutions, as detailed in the
 # file AUTHORS. This software is provided under the terms of the

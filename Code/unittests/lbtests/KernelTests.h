#ifndef HEMELB_UNITTESTS_LBTESTS_KERNELTESTS_H
#define HEMELB_UNITTESTS_LBTESTS_KERNELTESTS_H

#include <cstring>
#include <sstream>

#include "lb/kernels/Kernels.h"
#include "lb/kernels/rheologyModels/RheologyModels.h"
#include "lb/kernels/momentBasis/DHumieresD3Q15MRTBasis.h"
#include "unittests/lbtests/LbTestsHelper.h"
#include "unittests/FourCubeLatticeData.h"

#include "unittests/helpers/FourCubeBasedTestFixture.h"

namespace hemelb
{
  namespace unittests
  {
    namespace lbtests
    {

      /**
       * Class containing tests for the functionality of the lattice-Boltzmann kernels. This
       * includes the functions for calculating hydrodynamic variables and for performing
       * collisions.
       */
      class KernelTests : public helpers::FourCubeBasedTestFixture
      {
          CPPUNIT_TEST_SUITE( KernelTests);
          CPPUNIT_TEST( TestEntropicCalculationsAndCollision);
          CPPUNIT_TEST( TestLBGKCalculationsAndCollision);
          CPPUNIT_TEST( TestLBGKNNCalculationsAndCollision);
          CPPUNIT_TEST( TestMRTConstantRelaxationTimeEqualsLBGK);CPPUNIT_TEST_SUITE_END();
        public:
          void setUp()
          {
<<<<<<< HEAD
            // Initialise the LBM parameters.
            lb::kernels::InitParams initParams;

            bool dummy;
            topology::NetworkTopology::Instance()->Init(0, NULL, &dummy);

            latDat = FourCubeLatticeData::Create();
            initParams.latDat = latDat;
            initParams.siteCount = initParams.latDat->GetLocalFluidSiteCount();
            distribn_t voxelSize = initParams.latDat->GetVoxelSize();
            unsigned timeStepsPerCycle = 1000;
            lbmParams = new lb::LbmParameters(PULSATILE_PERIOD_s / (distribn_t) timeStepsPerCycle, voxelSize);
            initParams.lbmParams = lbmParams;

            entropic = new lb::kernels::Entropic<lb::lattices::D3Q15>(initParams);
            lbgk = new lb::kernels::LBGK<lb::lattices::D3Q15>(initParams);
=======

            FourCubeBasedTestFixture::setUp();
            entropic = new lb::kernels::Entropic<D3Q15>(initParams);
            lbgk = new lb::kernels::LBGK<D3Q15>(initParams);
>>>>>>> 825249ec

            /*
             *  We need two kernel instances if we want to work with two different sets of data (and keep the computed
             *  values of tau consistent). One to be used with CalculateDensityVelocityFeq and another with CalculateFeq.
             */
            lbgknn0 = new lb::kernels::LBGKNN<lb::kernels::rheologyModels::CarreauYasudaRheologyModel,
                lb::lattices::D3Q15>(initParams);
            lbgknn1 = new lb::kernels::LBGKNN<lb::kernels::rheologyModels::CarreauYasudaRheologyModel,
                lb::lattices::D3Q15>(initParams);

            mrtLbgkEquivalentKernel = new lb::kernels::MRT<
                lb::kernels::momentBasis::DHumieresD3Q15MRTBasis>(initParams);

          }

          void tearDown()
          {
            delete entropic;
            delete lbgk;
            delete lbgknn0;
            delete lbgknn1;
            delete mrtLbgkEquivalentKernel;
            FourCubeBasedTestFixture::tearDown();
          }

          void TestEntropicCalculationsAndCollision()
          {
            // Initialise the original f distribution to something asymmetric.
            distribn_t f_original[lb::lattices::D3Q15::NUMVECTORS];

            LbTestsHelper::InitialiseAnisotropicTestData<lb::lattices::D3Q15>(0, f_original);

            /*
             * Case 0: use the function that calculates density, velocity and
             * f_eq.
             * Case 1: use the function that leaves density and velocity and
             * calculates f_eq.
             */
            lb::kernels::HydroVars<lb::kernels::Entropic<lb::lattices::D3Q15> > hydroVars0(f_original);
            lb::kernels::HydroVars<lb::kernels::Entropic<lb::lattices::D3Q15> > hydroVars1(f_original);

            // Calculate density, velocity, equilibrium f.
            entropic->CalculateDensityVelocityFeq(hydroVars0, 0);

            // Manually set density and velocity and calculate eqm f.
            hydroVars1.density = 1.0;
            hydroVars1.v_x = 0.4;
            hydroVars1.v_y = 0.5;
            hydroVars1.v_z = 0.6;

            entropic->CalculateFeq(hydroVars1, 1);

            // Calculate expected values in both cases.
            distribn_t expectedDensity0 = 12.0; // (sum 1 to 15) / 10
            distribn_t expectedDensity1 = 1.0; // Should be unchanged

            distribn_t expectedVelocity0[3];
            LbTestsHelper::CalculateVelocity<lb::lattices::D3Q15>(hydroVars0.f, expectedVelocity0);
            distribn_t expectedVelocity1[3] = { 0.4, 0.5, 0.6 };

            distribn_t expectedFEq0[lb::lattices::D3Q15::NUMVECTORS];
            LbTestsHelper::CalculateEntropicEqmF<lb::lattices::D3Q15>(expectedDensity0,
                                                                      expectedVelocity0[0],
                                                                      expectedVelocity0[1],
                                                                      expectedVelocity0[2],
                                                                      expectedFEq0);
            distribn_t expectedFEq1[lb::lattices::D3Q15::NUMVECTORS];
            LbTestsHelper::CalculateEntropicEqmF<lb::lattices::D3Q15>(expectedDensity1,
                                                                      expectedVelocity1[0],
                                                                      expectedVelocity1[1],
                                                                      expectedVelocity1[2],
                                                                      expectedFEq1);

            // Now compare the expected and actual values in both cases.
            distribn_t allowedError = 1e-10;

            LbTestsHelper::CompareHydros(expectedDensity0,
                                         expectedVelocity0[0],
                                         expectedVelocity0[1],
                                         expectedVelocity0[2],
                                         expectedFEq0,
                                         "Entropic, case 0",
                                         hydroVars0,
                                         allowedError);

            LbTestsHelper::CompareHydros(expectedDensity1,
                                         expectedVelocity1[0],
                                         expectedVelocity1[1],
                                         expectedVelocity1[2],
                                         expectedFEq1,
                                         "Entropic, case 1",
                                         hydroVars1,
                                         allowedError);

            // Do the collision and test the result.
            entropic->DoCollide(lbmParams, hydroVars0);
            entropic->DoCollide(lbmParams, hydroVars1);

            // Get the expected post-collision densities.
            distribn_t expectedPostCollision0[lb::lattices::D3Q15::NUMVECTORS];
            distribn_t expectedPostCollision1[lb::lattices::D3Q15::NUMVECTORS];

            LbTestsHelper::CalculateEntropicCollision<lb::lattices::D3Q15>(f_original,
                                                                           hydroVars0.GetFEq().f,
                                                                           lbmParams->GetTau(),
                                                                           lbmParams->GetBeta(),
                                                                           expectedPostCollision0);

            LbTestsHelper::CalculateEntropicCollision<lb::lattices::D3Q15>(f_original,
                                                                           hydroVars1.GetFEq().f,
                                                                           lbmParams->GetTau(),
                                                                           lbmParams->GetBeta(),
                                                                           expectedPostCollision1);

            // Compare.
            for (unsigned int ii = 0; ii < lb::lattices::D3Q15::NUMVECTORS; ++ii)
            {
              std::stringstream message("Post-collision ");
              message << ii;

              CPPUNIT_ASSERT_DOUBLES_EQUAL_MESSAGE(message.str(),
                                                   hydroVars0.GetFPostCollision()[ii],
                                                   expectedPostCollision0[ii],
                                                   allowedError);

              CPPUNIT_ASSERT_DOUBLES_EQUAL_MESSAGE(message.str(),
                                                   hydroVars1.GetFPostCollision()[ii],
                                                   expectedPostCollision1[ii],
                                                   allowedError);
            }
          }

          void TestLBGKCalculationsAndCollision()
          {
            // Initialise the original f distribution to something asymmetric.
            distribn_t f_original[lb::lattices::D3Q15::NUMVECTORS];

            LbTestsHelper::InitialiseAnisotropicTestData<lb::lattices::D3Q15>(0, f_original);

            /*
             * Case 0: test the kernel function for calculating density, velocity
             * and f_eq.
             * Case 1: test the function that uses a given density and velocity, and
             * calculates f_eq.
             */
            lb::kernels::HydroVars<lb::kernels::LBGK<lb::lattices::D3Q15> > hydroVars0(f_original);
            lb::kernels::HydroVars<lb::kernels::LBGK<lb::lattices::D3Q15> > hydroVars1(f_original);

            // Calculate density, velocity, equilibrium f.
            lbgk->CalculateDensityVelocityFeq(hydroVars0, 0);

            // Manually set density and velocity and calculate eqm f.
            hydroVars1.density = 1.0;
            hydroVars1.v_x = 0.4;
            hydroVars1.v_y = 0.5;
            hydroVars1.v_z = 0.6;

            lbgk->CalculateFeq(hydroVars1, 1);

            // Calculate expected values.
            distribn_t expectedDensity0 = 12.0; // (sum 1 to 15) / 10
            distribn_t expectedDensity1 = 1.0; // Unchanged

            distribn_t expectedVelocity0[3];
            LbTestsHelper::CalculateVelocity<lb::lattices::D3Q15>(hydroVars0.f, expectedVelocity0);
            distribn_t expectedVelocity1[3] = { 0.4, 0.5, 0.6 };

            distribn_t expectedFEq0[lb::lattices::D3Q15::NUMVECTORS];
            LbTestsHelper::CalculateLBGKEqmF<lb::lattices::D3Q15>(expectedDensity0,
                                                                  expectedVelocity0[0],
                                                                  expectedVelocity0[1],
                                                                  expectedVelocity0[2],
                                                                  expectedFEq0);
            distribn_t expectedFEq1[lb::lattices::D3Q15::NUMVECTORS];
            LbTestsHelper::CalculateLBGKEqmF<lb::lattices::D3Q15>(expectedDensity1,
                                                                  expectedVelocity1[0],
                                                                  expectedVelocity1[1],
                                                                  expectedVelocity1[2],
                                                                  expectedFEq1);

            // Now compare the expected and actual values.
            distribn_t allowedError = 1e-10;

            LbTestsHelper::CompareHydros(expectedDensity0,
                                         expectedVelocity0[0],
                                         expectedVelocity0[1],
                                         expectedVelocity0[2],
                                         expectedFEq0,
                                         "LBGK, case 0",
                                         hydroVars0,
                                         allowedError);
            LbTestsHelper::CompareHydros(expectedDensity1,
                                         expectedVelocity1[0],
                                         expectedVelocity1[1],
                                         expectedVelocity1[2],
                                         expectedFEq1,
                                         "LBGK, case 1",
                                         hydroVars1,
                                         allowedError);

            // Do the collision and test the result.
            lbgk->DoCollide(lbmParams, hydroVars0);
            lbgk->DoCollide(lbmParams, hydroVars1);

            // Get the expected post-collision densities.
            distribn_t expectedPostCollision0[lb::lattices::D3Q15::NUMVECTORS];
            distribn_t expectedPostCollision1[lb::lattices::D3Q15::NUMVECTORS];

            LbTestsHelper::CalculateLBGKCollision<lb::lattices::D3Q15>(f_original,
                                                                       hydroVars0.GetFEq().f,
                                                                       lbmParams->GetOmega(),
                                                                       expectedPostCollision0);

            LbTestsHelper::CalculateLBGKCollision<lb::lattices::D3Q15>(f_original,
                                                                       hydroVars1.GetFEq().f,
                                                                       lbmParams->GetOmega(),
                                                                       expectedPostCollision1);

            // Compare.
            for (unsigned int ii = 0; ii < lb::lattices::D3Q15::NUMVECTORS; ++ii)
            {
              std::stringstream message("Post-collision ");
              message << ii;

              CPPUNIT_ASSERT_DOUBLES_EQUAL_MESSAGE(message.str(),
                                                   hydroVars0.GetFPostCollision()[ii],
                                                   expectedPostCollision0[ii],
                                                   allowedError);

              CPPUNIT_ASSERT_DOUBLES_EQUAL_MESSAGE(message.str(),
                                                   hydroVars1.GetFPostCollision()[ii],
                                                   expectedPostCollision1[ii],
                                                   allowedError);
            }
          }

          void TestLBGKNNCalculationsAndCollision()
          {
            /*
             * When testing this streamer, it is important to consider that tau is defined per site.
             * Use two different sets of initial conditions across the domain to check that different
             * shear-rates and relaxation times are computed and stored properly.
             *
             * Using {f_, velocities}setA for odd site indices and {f_, velocities}setB for the even ones
             */
            distribn_t f_setA[lb::lattices::D3Q15::NUMVECTORS], f_setB[lb::lattices::D3Q15::NUMVECTORS];
            distribn_t* f_original;

            for (unsigned int ii = 0; ii < lb::lattices::D3Q15::NUMVECTORS; ++ii)
            {
              f_setA[ii] = ((float) (1 + ii)) / 10.0;
              f_setB[ii] = ((float) (lb::lattices::D3Q15::NUMVECTORS - ii)) / 10.0;
            }

            typedef lb::kernels::LBGKNN<lb::kernels::rheologyModels::CarreauYasudaRheologyModel, lb::lattices::D3Q15>
                LB_KERNEL;
            lb::kernels::HydroVars<LB_KERNEL> hydroVars0SetA(f_setA), hydroVars1SetA(f_setA);
            lb::kernels::HydroVars<LB_KERNEL> hydroVars0SetB(f_setB), hydroVars1SetB(f_setB);
            lb::kernels::HydroVars<LB_KERNEL> *hydroVars0 = NULL, *hydroVars1 = NULL;

            distribn_t velocitiesSetA[] = { 0.4, 0.5, 0.6 };
            distribn_t velocitiesSetB[] = { -0.4, -0.5, -0.6 };
            distribn_t *velocities;

            distribn_t numTolerance = 1e-10;

            for (site_t site_index = 0; site_index < numSites; site_index++)
            {
              /*
               * Test part 1: Equilibrium function, density, and velocity are computed
               * identically to the standard LBGK. Local relaxation times are implicitely
               * computed by CalculateDensityVelocityFeq
               */

              /*
               * Case 0: test the kernel function for calculating density, velocity
               * and f_eq.
               * Case 1: test the function that uses a given density and velocity, and
               * calculates f_eq.
               */
              if (site_index % 2)
              {
                f_original = f_setA;
                hydroVars0 = &hydroVars0SetA;
                hydroVars1 = &hydroVars1SetA;
                velocities = velocitiesSetA;
              }
              else
              {
                f_original = f_setB;
                hydroVars0 = &hydroVars0SetB;
                hydroVars1 = &hydroVars1SetB;
                velocities = velocitiesSetB;
              }

              // Calculate density, velocity, equilibrium f.
              lbgknn0->CalculateDensityVelocityFeq(*hydroVars0, site_index);

              // Manually set density and velocity and calculate eqm f.
              hydroVars1->density = 1.0;
              hydroVars1->v_x = velocities[0];
              hydroVars1->v_y = velocities[1];
              hydroVars1->v_z = velocities[2];

              lbgknn1->CalculateFeq(*hydroVars1, site_index);

              // Calculate expected values.
              distribn_t expectedDensity0 = 12.0; // (sum 1 to 15) / 10
              distribn_t expectedDensity1 = 1.0; // Unchanged

              distribn_t expectedVelocity0[3];
              LbTestsHelper::CalculateVelocity<lb::lattices::D3Q15>(hydroVars0->f, expectedVelocity0);
              distribn_t *expectedVelocity1 = velocities;

              distribn_t expectedFEq0[lb::lattices::D3Q15::NUMVECTORS];
              LbTestsHelper::CalculateLBGKEqmF<lb::lattices::D3Q15>(expectedDensity0,
                                                                    expectedVelocity0[0],
                                                                    expectedVelocity0[1],
                                                                    expectedVelocity0[2],
                                                                    expectedFEq0);
              distribn_t expectedFEq1[lb::lattices::D3Q15::NUMVECTORS];
              LbTestsHelper::CalculateLBGKEqmF<lb::lattices::D3Q15>(expectedDensity1,
                                                                    expectedVelocity1[0],
                                                                    expectedVelocity1[1],
                                                                    expectedVelocity1[2],
                                                                    expectedFEq1);

              // Now compare the expected and actual values.
              LbTestsHelper::CompareHydros(expectedDensity0,
                                           expectedVelocity0[0],
                                           expectedVelocity0[1],
                                           expectedVelocity0[2],
                                           expectedFEq0,
                                           "LBGKNN, case 0",
                                           *hydroVars0,
                                           numTolerance);
              LbTestsHelper::CompareHydros(expectedDensity1,
                                           expectedVelocity1[0],
                                           expectedVelocity1[1],
                                           expectedVelocity1[2],
                                           expectedFEq1,
                                           "LBGKNN, case 1",
                                           *hydroVars1,
                                           numTolerance);

              /*
               * Test part 2: Test that the array containing the local relaxation
               * times has the right length and test against some hardcoded values.
               * Correctness of the relaxation time calculator is tested in RheologyModelTest.h
               */

              /*
               * A second call to the Calculate* functions will make sure that the newly computed
               * tau is used in DoCollide as opposite to the default Newtonian tau used during the
               * first time step.
               */
              lbgknn0->CalculateDensityVelocityFeq(*hydroVars0, site_index);
              lbgknn1->CalculateFeq(*hydroVars1, site_index);

              distribn_t computedTau0 = hydroVars0->tau;
              CPPUNIT_ASSERT_EQUAL_MESSAGE("Tau array size ", numSites, (site_t) lbgknn0->GetTauValues().size());

              distribn_t expectedTau0 = site_index % 2
                ? 0.50009134451
                : 0.50009285237;

              std::stringstream message;
              message << "Tau array [" << site_index << "] for dataset 0";
              CPPUNIT_ASSERT_DOUBLES_EQUAL_MESSAGE(message.str(), expectedTau0, computedTau0, numTolerance);

              distribn_t computedTau1 = hydroVars1->tau;
              CPPUNIT_ASSERT_EQUAL_MESSAGE("Tau array size ", numSites, (site_t) lbgknn1->GetTauValues().size());

              distribn_t expectedTau1 = site_index % 2
                ? 0.50009013551
                : 0.50009021207;

              message.str("");
              message << "Tau array [" << site_index << "] for dataset 1";
              CPPUNIT_ASSERT_DOUBLES_EQUAL_MESSAGE(message.str(), expectedTau1, computedTau1, numTolerance);

              /*
               * Test part 3: Collision depends on the local relaxation time
               */
              // Do the collision and test the result.
              lbgknn0->DoCollide(lbmParams, *hydroVars0);
              lbgknn1->DoCollide(lbmParams, *hydroVars1);

              // Get the expected post-collision densities.
              distribn_t expectedPostCollision0[lb::lattices::D3Q15::NUMVECTORS];
              distribn_t expectedPostCollision1[lb::lattices::D3Q15::NUMVECTORS];

              distribn_t localOmega0 = -1.0 / computedTau0;
              distribn_t localOmega1 = -1.0 / computedTau1;

              LbTestsHelper::CalculateLBGKCollision<lb::lattices::D3Q15>(f_original,
                                                                         hydroVars0->GetFEq().f,
                                                                         localOmega0,
                                                                         expectedPostCollision0);

              LbTestsHelper::CalculateLBGKCollision<lb::lattices::D3Q15>(f_original,
                                                                         hydroVars1->GetFEq().f,
                                                                         localOmega1,
                                                                         expectedPostCollision1);

              // Compare.
              for (unsigned int ii = 0; ii < lb::lattices::D3Q15::NUMVECTORS; ++ii)
              {
                std::stringstream message;
                message << "Post-collision: site " << site_index << " direction " << ii;

                CPPUNIT_ASSERT_DOUBLES_EQUAL_MESSAGE(message.str(),
                                                     hydroVars0->GetFPostCollision()[ii],
                                                     expectedPostCollision0[ii],
                                                     numTolerance);

                CPPUNIT_ASSERT_DOUBLES_EQUAL_MESSAGE(message.str(),
                                                     hydroVars1->GetFPostCollision()[ii],
                                                     expectedPostCollision1[ii],
                                                     numTolerance);
              }
            }
          }

          void TestMRTConstantRelaxationTimeEqualsLBGK()
          {
            /*
             *  Simulate LBGK by relaxing all the MRT modes to equilibrium with the same time constant.
             */
            std::vector<distribn_t> relaxationParameters;
            distribn_t oneOverTau = 1.0 / lbmParams->GetTau();
            relaxationParameters.resize(lb::kernels::momentBasis::DHumieresD3Q15MRTBasis::NUM_KINETIC_MOMENTS,
                                        oneOverTau);
            mrtLbgkEquivalentKernel->SetMrtRelaxationParameters(relaxationParameters);

            // Initialise the original f distribution to something asymmetric.
            distribn_t f_original[lb::lattices::D3Q15::NUMVECTORS];
            LbTestsHelper::InitialiseAnisotropicTestData<lb::lattices::D3Q15>(0, f_original);
            lb::kernels::HydroVars<lb::kernels::MRT<lb::kernels::momentBasis::DHumieresD3Q15MRTBasis> >
                hydroVars0(f_original);

            // Calculate density, velocity, equilibrium f.
            mrtLbgkEquivalentKernel->CalculateDensityVelocityFeq(hydroVars0, 0);

            // Calculate expected values for the configuration of the MRT kernel equivalent to LBGK.
            distribn_t expectedDensity0;
            distribn_t expectedVelocity0[3];
            distribn_t expectedFEq0[lb::lattices::D3Q15::NUMVECTORS];
            LbTestsHelper::CalculateRhoVelocity<lb::lattices::D3Q15>(hydroVars0.f, expectedDensity0, expectedVelocity0);
            LbTestsHelper::CalculateLBGKEqmF<lb::lattices::D3Q15>(expectedDensity0,
                                                                  expectedVelocity0[0],
                                                                  expectedVelocity0[1],
                                                                  expectedVelocity0[2],
                                                                  expectedFEq0);

            // Now compare the expected and actual values.
            distribn_t allowedError = 1e-10;
            LbTestsHelper::CompareHydros(expectedDensity0,
                                         expectedVelocity0[0],
                                         expectedVelocity0[1],
                                         expectedVelocity0[2],
                                         expectedFEq0,
                                         "MRT against LBGK",
                                         hydroVars0,
                                         allowedError);

            // Do the MRT collision.
            mrtLbgkEquivalentKernel->DoCollide(lbmParams, hydroVars0);

            // Get the expected post-collision velocity distributions with LBGK.
            distribn_t expectedPostCollision0[lb::lattices::D3Q15::NUMVECTORS];
            LbTestsHelper::CalculateLBGKCollision<lb::lattices::D3Q15>(f_original,
                                                                       hydroVars0.GetFEq().f,
                                                                       lbmParams->GetOmega(),
                                                                       expectedPostCollision0);

            // Compare.
            for (unsigned int ii = 0; ii < lb::lattices::D3Q15::NUMVECTORS; ++ii)
            {
              std::stringstream message;
              message << "Post-collision " << ii;

              CPPUNIT_ASSERT_DOUBLES_EQUAL_MESSAGE(message.str(),
                                                   hydroVars0.GetFPostCollision()[ii],
                                                   expectedPostCollision0[ii],
                                                   allowedError);
            }
          }

        private:
<<<<<<< HEAD
          geometry::LatticeData* latDat;
          lb::LbmParameters* lbmParams;
          lb::kernels::Entropic<lb::lattices::D3Q15>* entropic;
          lb::kernels::LBGK<lb::lattices::D3Q15>* lbgk;
          lb::kernels::LBGKNN<lb::kernels::rheologyModels::CarreauYasudaRheologyModel, lb::lattices::D3Q15> *lbgknn0,
=======
          lb::kernels::Entropic<D3Q15>* entropic;
          lb::kernels::LBGK<D3Q15>* lbgk;
          lb::kernels::LBGKNN<lb::kernels::rheologyModels::CarreauYasudaRheologyModel, D3Q15> *lbgknn0,
>>>>>>> 825249ec
              *lbgknn1;
          lb::kernels::MRT<lb::kernels::momentBasis::DHumieresD3Q15MRTBasis>* mrtLbgkEquivalentKernel;
      };
      CPPUNIT_TEST_SUITE_REGISTRATION( KernelTests);
    }
  }
}

#endif /* HEMELB_UNITTESTS_LBTESTS_KERNELTESTS_H */<|MERGE_RESOLUTION|>--- conflicted
+++ resolved
@@ -34,29 +34,12 @@
         public:
           void setUp()
           {
-<<<<<<< HEAD
-            // Initialise the LBM parameters.
-            lb::kernels::InitParams initParams;
-
             bool dummy;
             topology::NetworkTopology::Instance()->Init(0, NULL, &dummy);
 
-            latDat = FourCubeLatticeData::Create();
-            initParams.latDat = latDat;
-            initParams.siteCount = initParams.latDat->GetLocalFluidSiteCount();
-            distribn_t voxelSize = initParams.latDat->GetVoxelSize();
-            unsigned timeStepsPerCycle = 1000;
-            lbmParams = new lb::LbmParameters(PULSATILE_PERIOD_s / (distribn_t) timeStepsPerCycle, voxelSize);
-            initParams.lbmParams = lbmParams;
-
+            FourCubeBasedTestFixture::setUp();
             entropic = new lb::kernels::Entropic<lb::lattices::D3Q15>(initParams);
             lbgk = new lb::kernels::LBGK<lb::lattices::D3Q15>(initParams);
-=======
-
-            FourCubeBasedTestFixture::setUp();
-            entropic = new lb::kernels::Entropic<D3Q15>(initParams);
-            lbgk = new lb::kernels::LBGK<D3Q15>(initParams);
->>>>>>> 825249ec
 
             /*
              *  We need two kernel instances if we want to work with two different sets of data (and keep the computed
@@ -67,9 +50,8 @@
             lbgknn1 = new lb::kernels::LBGKNN<lb::kernels::rheologyModels::CarreauYasudaRheologyModel,
                 lb::lattices::D3Q15>(initParams);
 
-            mrtLbgkEquivalentKernel = new lb::kernels::MRT<
-                lb::kernels::momentBasis::DHumieresD3Q15MRTBasis>(initParams);
-
+            mrtLbgkEquivalentKernel
+                = new lb::kernels::MRT<lb::kernels::momentBasis::DHumieresD3Q15MRTBasis>(initParams);
           }
 
           void tearDown()
@@ -547,17 +529,9 @@
           }
 
         private:
-<<<<<<< HEAD
-          geometry::LatticeData* latDat;
-          lb::LbmParameters* lbmParams;
           lb::kernels::Entropic<lb::lattices::D3Q15>* entropic;
           lb::kernels::LBGK<lb::lattices::D3Q15>* lbgk;
           lb::kernels::LBGKNN<lb::kernels::rheologyModels::CarreauYasudaRheologyModel, lb::lattices::D3Q15> *lbgknn0,
-=======
-          lb::kernels::Entropic<D3Q15>* entropic;
-          lb::kernels::LBGK<D3Q15>* lbgk;
-          lb::kernels::LBGKNN<lb::kernels::rheologyModels::CarreauYasudaRheologyModel, D3Q15> *lbgknn0,
->>>>>>> 825249ec
               *lbgknn1;
           lb::kernels::MRT<lb::kernels::momentBasis::DHumieresD3Q15MRTBasis>* mrtLbgkEquivalentKernel;
       };

// 
// Copyright (C) University College London, 2007-2012, all rights reserved.
// 
// This file is part of HemeLB and is CONFIDENTIAL. You may not work 
// with, install, use, duplicate, modify, redistribute or share this
// file, or any part thereof, other than as allowed by any agreement
// specifically made by you with University College London.
// 

#include <algorithm>

#include "geometry/neighbouring/NeighbouringDataManager.h"
#include "geometry/LatticeData.h"

#include "log/Logger.h"
namespace hemelb
{
  namespace geometry
  {
    namespace neighbouring
    {

      NeighbouringDataManager::NeighbouringDataManager(const LatticeData & localLatticeData,
                                                       NeighbouringLatticeData & neighbouringLatticeData,
                                                       net::InterfaceDelegationNet & net) :
          localLatticeData(localLatticeData), neighbouringLatticeData(neighbouringLatticeData), net(net), needsEachProcHasFromMe(net.GetCommunicator().GetSize()), needsHaveBeenShared(false)
      {
      }
      void NeighbouringDataManager::RegisterNeededSite(site_t globalId, RequiredSiteInformation requirements)
      {
        // For now, ignore the requirements, we require everying.
        if (std::find(neededSites.begin(), neededSites.end(), globalId) == neededSites.end())
        {
          neededSites.push_back(globalId);
        }
        else
        {
          // Merge requirements.
        }
      }

      proc_t NeighbouringDataManager::ProcForSite(site_t site)
      {
        return localLatticeData.ProcProvidingSiteByGlobalNoncontiguousId(site);
      }

      void NeighbouringDataManager::TransferNonFieldDependentInformation()
      {
        // Ordering is important here, to ensure the requests are registered in the same order
        // on the sending and receiving procs.
        // But, the needsEachProcHasFromMe is always ordered,
        // by the same order, as the neededSites, so this should be OK.
        for (std::vector<site_t>::iterator localNeed = neededSites.begin(); localNeed != neededSites.end(); localNeed++)
        {
          proc_t source = ProcForSite(*localNeed);
          NeighbouringSite site = neighbouringLatticeData.GetSite(*localNeed);

          net.RequestReceiveR(site.GetSiteData().GetIntersectionData(), source);
          net.RequestReceiveR(site.GetSiteData().GetOtherRawData(), source);
          net.RequestReceive(site.GetWallDistances(), localLatticeData.GetLatticeInfo().GetNumVectors() - 1, source);
          net.RequestReceiveR(site.GetWallNormal(), source);
        }

        for (proc_t other = 0; other < net.GetCommunicator().GetSize(); other++)
        {
          for (std::vector<site_t>::iterator needOnProcFromMe = needsEachProcHasFromMe[other].begin();
              needOnProcFromMe != needsEachProcHasFromMe[other].end(); needOnProcFromMe++)
          {
            site_t localContiguousId =
                localLatticeData.GetLocalContiguousIdFromGlobalNoncontiguousId(*needOnProcFromMe);

<<<<<<< HEAD

            Site<LatticeData> site = const_cast<LatticeData&>(localLatticeData).GetSite(localContiguousId);
=======
            Site site = const_cast<LatticeData&>(localLatticeData).GetSite(localContiguousId);
>>>>>>> 07168780
            // have to cast away the const, because no respect for const-ness for sends in MPI
            net.RequestSendR(site.GetSiteData().GetIntersectionData(), other);
            net.RequestSendR(site.GetSiteData().GetOtherRawData(), other);
            net.RequestSend(site.GetWallDistances(), localLatticeData.GetLatticeInfo().GetNumVectors() - 1, other);
            net.RequestSendR(site.GetWallNormal(), other);
          }
        }
        net.Dispatch();
      }

      void NeighbouringDataManager::TransferFieldDependentInformation()
      {
        RequestComms();
        net.Dispatch();
      }

      void NeighbouringDataManager::RequestComms()
      {
        if (needsHaveBeenShared == false)
        {
          hemelb::log::Logger::Log<hemelb::log::Debug, hemelb::log::OnePerCore>("NDM needs are shared now.");
          ShareNeeds();
        }

        // Ordering is important here, to ensure the requests are registered in the same order
        // on the sending and receiving procs.
        // But, the needsEachProcHasFromMe is always ordered,
        // by the same order, as the neededSites, so this should be OK.

        hemelb::log::Logger::Log<hemelb::log::Debug, hemelb::log::OnePerCore>("I NEED: %i", neededSites.size());

        // For each locally needed site, request it from its home proc.
        for (std::vector<site_t>::iterator localNeed = neededSites.begin(); localNeed != neededSites.end(); localNeed++)
        {
          proc_t source = ProcForSite(*localNeed);
          NeighbouringSite site = neighbouringLatticeData.GetSite(*localNeed);
          net.RequestReceive(site.GetFOld(localLatticeData.GetLatticeInfo().GetNumVectors()),
                             localLatticeData.GetLatticeInfo().GetNumVectors(),
                             source);
        }

<<<<<<< HEAD
        //int neighbourCount = 0;

=======
        // For every other core...
>>>>>>> 07168780
        for (proc_t other = 0; other < net.GetCommunicator().GetSize(); other++)
        {
          if (needsEachProcHasFromMe[other].size() > 0)
          {
            hemelb::log::Logger::Log<hemelb::log::Debug, hemelb::log::OnePerCore>("OTHER PROC %i NEED: %i",
                                                                                  other,
                                                                                  needsEachProcHasFromMe[other].size());
          }

          // ... send all site details required by that core.
          for (std::vector<site_t>::iterator needOnProcFromMe = needsEachProcHasFromMe[other].begin();
              needOnProcFromMe != needsEachProcHasFromMe[other].end(); needOnProcFromMe++)
          {
            site_t localContiguousId =
                localLatticeData.GetLocalContiguousIdFromGlobalNoncontiguousId(*needOnProcFromMe);
            Site<LatticeData> site = const_cast<LatticeData&>(localLatticeData).GetSite(localContiguousId);
            // have to cast away the const, because no respect for const-ness for sends in MPI
            net.RequestSend(const_cast<distribn_t*>(site.GetFOld(localLatticeData.GetLatticeInfo().GetNumVectors())),
                            localLatticeData.GetLatticeInfo().GetNumVectors(),
                            other);

          }

          //if(needsEachProcHasFromMe[other].size() > 0) {
          //  neighbourCount++;
          //}
        }

        //hemelb::log::Logger::Log<hemelb::log::Info, hemelb::log::OnePerCore>("Neighbouring proc count: %d", neighbourCount);
      }

      void NeighbouringDataManager::ShareNeeds()
      {
        if (needsHaveBeenShared)
          return;

        // Build a table of which sites are required from each other proc
        std::vector<std::vector<site_t> > needsIHaveFromEachProc(net.GetCommunicator().GetSize());
        std::vector<int> countOfNeedsIHaveFromEachProc(net.GetCommunicator().GetSize(), 0);

        for (std::vector<site_t>::iterator localNeed = neededSites.begin(); localNeed != neededSites.end(); localNeed++)
        {
          hemelb::log::Logger::Log<hemelb::log::Info, hemelb::log::OnePerCore>("Need registered at %i",
                                                                               ProcForSite(*localNeed));
          needsIHaveFromEachProc[ProcForSite(*localNeed)].push_back(*localNeed);
          countOfNeedsIHaveFromEachProc[ProcForSite(*localNeed)]++;
        }
<<<<<<< HEAD

        // every proc must send to all procs, how many it needs from that proc
        net.RequestAllToAllSend(countOfNeedsIHaveFromEachProc);
=======
>>>>>>> 07168780

        // Spread around the number of requirements each proc has from each other proc.
        net.RequestAllToAllSend(countOfNeedsIHaveFromEachProc);
        std::vector<int> countOfNeedsOnEachProcFromMe(net.GetCommunicator().GetSize(), 0);
        net.RequestAllToAllReceive(countOfNeedsOnEachProcFromMe);
        net.Dispatch();

        // For each other proc, send and receive the needs list.
        for (proc_t other = 0; other < net.GetCommunicator().GetSize(); other++)
        {
          // now, for every proc, which I need something from,send the ids of those
          net.RequestSendV(needsIHaveFromEachProc[other], other);
          // and, for every proc, which needs something from me, receive those ids
          needsEachProcHasFromMe[other].resize(countOfNeedsOnEachProcFromMe[other]);
          net.RequestReceiveV(needsEachProcHasFromMe[other], other);
          // In principle, this bit could have been implemented as a separate GatherV onto every proc
          // However, in practice, we expect the needs to be basically local
          // so using point-to-point will be more efficient.
          hemelb::log::Logger::Log<hemelb::log::Debug, hemelb::log::OnePerCore>("needsIHaveFromEachProc[other].size(): %d",
                                                                                needsIHaveFromEachProc[other].size());
          hemelb::log::Logger::Log<hemelb::log::Debug, hemelb::log::OnePerCore>("needsEachProcHasFromMe[other].size(): %d",
                                                                                needsEachProcHasFromMe[other].size());
        }
        net.Dispatch();
        needsHaveBeenShared = true;
        hemelb::log::Logger::Log<hemelb::log::Debug, hemelb::log::OnePerCore>("NDM needs have been shared...");
      }
    }
  }
}<|MERGE_RESOLUTION|>--- conflicted
+++ resolved
@@ -23,12 +23,12 @@
       NeighbouringDataManager::NeighbouringDataManager(const LatticeData & localLatticeData,
                                                        NeighbouringLatticeData & neighbouringLatticeData,
                                                        net::InterfaceDelegationNet & net) :
-          localLatticeData(localLatticeData), neighbouringLatticeData(neighbouringLatticeData), net(net), needsEachProcHasFromMe(net.GetCommunicator().GetSize()), needsHaveBeenShared(false)
+          localLatticeData(localLatticeData), neighbouringLatticeData(neighbouringLatticeData), net(net), needsEachProcHasFromMe(net.GetCommunicator().GetSize())
       {
       }
       void NeighbouringDataManager::RegisterNeededSite(site_t globalId, RequiredSiteInformation requirements)
       {
-        // For now, ignore the requirements, we require everying.
+        //ignore the requirements, we require everying.
         if (std::find(neededSites.begin(), neededSites.end(), globalId) == neededSites.end())
         {
           neededSites.push_back(globalId);
@@ -60,7 +60,6 @@
           net.RequestReceive(site.GetWallDistances(), localLatticeData.GetLatticeInfo().GetNumVectors() - 1, source);
           net.RequestReceiveR(site.GetWallNormal(), source);
         }
-
         for (proc_t other = 0; other < net.GetCommunicator().GetSize(); other++)
         {
           for (std::vector<site_t>::iterator needOnProcFromMe = needsEachProcHasFromMe[other].begin();
@@ -69,12 +68,8 @@
             site_t localContiguousId =
                 localLatticeData.GetLocalContiguousIdFromGlobalNoncontiguousId(*needOnProcFromMe);
 
-<<<<<<< HEAD
 
             Site<LatticeData> site = const_cast<LatticeData&>(localLatticeData).GetSite(localContiguousId);
-=======
-            Site site = const_cast<LatticeData&>(localLatticeData).GetSite(localContiguousId);
->>>>>>> 07168780
             // have to cast away the const, because no respect for const-ness for sends in MPI
             net.RequestSendR(site.GetSiteData().GetIntersectionData(), other);
             net.RequestSendR(site.GetSiteData().GetOtherRawData(), other);
@@ -93,20 +88,10 @@
 
       void NeighbouringDataManager::RequestComms()
       {
-        if (needsHaveBeenShared == false)
-        {
-          hemelb::log::Logger::Log<hemelb::log::Debug, hemelb::log::OnePerCore>("NDM needs are shared now.");
-          ShareNeeds();
-        }
-
         // Ordering is important here, to ensure the requests are registered in the same order
         // on the sending and receiving procs.
         // But, the needsEachProcHasFromMe is always ordered,
         // by the same order, as the neededSites, so this should be OK.
-
-        hemelb::log::Logger::Log<hemelb::log::Debug, hemelb::log::OnePerCore>("I NEED: %i", neededSites.size());
-
-        // For each locally needed site, request it from its home proc.
         for (std::vector<site_t>::iterator localNeed = neededSites.begin(); localNeed != neededSites.end(); localNeed++)
         {
           proc_t source = ProcForSite(*localNeed);
@@ -114,24 +99,13 @@
           net.RequestReceive(site.GetFOld(localLatticeData.GetLatticeInfo().GetNumVectors()),
                              localLatticeData.GetLatticeInfo().GetNumVectors(),
                              source);
+
         }
 
-<<<<<<< HEAD
         //int neighbourCount = 0;
 
-=======
-        // For every other core...
->>>>>>> 07168780
         for (proc_t other = 0; other < net.GetCommunicator().GetSize(); other++)
         {
-          if (needsEachProcHasFromMe[other].size() > 0)
-          {
-            hemelb::log::Logger::Log<hemelb::log::Debug, hemelb::log::OnePerCore>("OTHER PROC %i NEED: %i",
-                                                                                  other,
-                                                                                  needsEachProcHasFromMe[other].size());
-          }
-
-          // ... send all site details required by that core.
           for (std::vector<site_t>::iterator needOnProcFromMe = needsEachProcHasFromMe[other].begin();
               needOnProcFromMe != needsEachProcHasFromMe[other].end(); needOnProcFromMe++)
           {
@@ -157,34 +131,27 @@
       {
         if (needsHaveBeenShared)
           return;
-
-        // Build a table of which sites are required from each other proc
+        // build a table of which procs needs can be achieved from which proc
         std::vector<std::vector<site_t> > needsIHaveFromEachProc(net.GetCommunicator().GetSize());
         std::vector<int> countOfNeedsIHaveFromEachProc(net.GetCommunicator().GetSize(), 0);
-
         for (std::vector<site_t>::iterator localNeed = neededSites.begin(); localNeed != neededSites.end(); localNeed++)
         {
-          hemelb::log::Logger::Log<hemelb::log::Info, hemelb::log::OnePerCore>("Need registered at %i",
-                                                                               ProcForSite(*localNeed));
           needsIHaveFromEachProc[ProcForSite(*localNeed)].push_back(*localNeed);
           countOfNeedsIHaveFromEachProc[ProcForSite(*localNeed)]++;
+
         }
-<<<<<<< HEAD
 
         // every proc must send to all procs, how many it needs from that proc
         net.RequestAllToAllSend(countOfNeedsIHaveFromEachProc);
-=======
->>>>>>> 07168780
 
-        // Spread around the number of requirements each proc has from each other proc.
-        net.RequestAllToAllSend(countOfNeedsIHaveFromEachProc);
+        // every proc must receive from all procs, how many it needs to give that proc
         std::vector<int> countOfNeedsOnEachProcFromMe(net.GetCommunicator().GetSize(), 0);
         net.RequestAllToAllReceive(countOfNeedsOnEachProcFromMe);
         net.Dispatch();
 
-        // For each other proc, send and receive the needs list.
         for (proc_t other = 0; other < net.GetCommunicator().GetSize(); other++)
         {
+
           // now, for every proc, which I need something from,send the ids of those
           net.RequestSendV(needsIHaveFromEachProc[other], other);
           // and, for every proc, which needs something from me, receive those ids
@@ -193,14 +160,10 @@
           // In principle, this bit could have been implemented as a separate GatherV onto every proc
           // However, in practice, we expect the needs to be basically local
           // so using point-to-point will be more efficient.
-          hemelb::log::Logger::Log<hemelb::log::Debug, hemelb::log::OnePerCore>("needsIHaveFromEachProc[other].size(): %d",
-                                                                                needsIHaveFromEachProc[other].size());
-          hemelb::log::Logger::Log<hemelb::log::Debug, hemelb::log::OnePerCore>("needsEachProcHasFromMe[other].size(): %d",
-                                                                                needsEachProcHasFromMe[other].size());
         }
+
         net.Dispatch();
         needsHaveBeenShared = true;
-        hemelb::log::Logger::Log<hemelb::log::Debug, hemelb::log::OnePerCore>("NDM needs have been shared...");
       }
     }
   }

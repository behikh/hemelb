// 
// Copyright (C) University College London, 2007-2012, all rights reserved.
// 
// This file is part of HemeLB and is CONFIDENTIAL. You may not work 
// with, install, use, duplicate, modify, redistribute or share this
// file, or any part thereof, other than as allowed by any agreement
// specifically made by you with University College London.
// 

#include <cmath>
#include <list>
#include <map>
#include <algorithm>
#include <zlib.h>

#include "debug/Debugger.h"
#include "io/formats/geometry.h"
#include "io/writers/xdr/XdrMemReader.h"
#include "geometry/decomposition/BasicDecomposition.h"
#include "geometry/decomposition/OptimisedDecomposition.h"
#include "geometry/GeometryReader.h"
#include "lb/lattices/D3Q27.h"
#include "net/net.h"
#include "topology/NetworkTopology.h"
#include "log/Logger.h"
#include "util/utilityFunctions.h"
#include "constants.h"

namespace hemelb
{
  namespace geometry
  {

    GeometryReader::GeometryReader(const bool reserveSteeringCore,
                                   const lb::lattices::LatticeInfo& latticeInfo,
                                   reporting::Timers &atimings) :
        latticeInfo(latticeInfo), timings(atimings)
    {
      // Get the group of all procs.
      MPI_Group worldGroup;
      MPI_Comm_group(MPI_COMM_WORLD, &worldGroup);

      // This rank should participate in the domain decomposition if
      //  - there's no steering core (then all ranks are involved)
      //  - we're not on core 0 (the only core that might ever not participate)
      //  - there's only one processor (so core 0 has to participate)
      participateInTopology = !reserveSteeringCore || topology::NetworkTopology::Instance()->GetLocalRank() != 0
          || topology::NetworkTopology::Instance()->GetProcessorCount() == 1;

      // Create our own group, without the root node if we're not running with it.
      if (reserveSteeringCore && topology::NetworkTopology::Instance()->GetProcessorCount() > 1)
      {
        int lExclusions[1] = { 0 };
        MPI_Group_excl(worldGroup, 1, lExclusions, &topologyGroup);
      }
      else
      {
        topologyGroup = worldGroup;
      }

      // Create a communicator just for the domain decomposition.
      MPI_Comm_create(MPI_COMM_WORLD, topologyGroup, &topologyCommunicator);

      // Each rank needs to know its rank wrt the domain
      // decomposition.
      if (participateInTopology)
      {
        topologyComms = topology::Communicator(topologyCommunicator);
      }
    }

    GeometryReader::~GeometryReader()
    {
      MPI_Group_free(&topologyGroup);

      // Note that on rank 0, this is the same as MPI_COMM_WORLD.
      if (participateInTopology)
      {
        MPI_Comm_free(&topologyCommunicator);
      }
    }

    Geometry GeometryReader::LoadAndDecompose(const std::string& dataFilePath)
    {
      log::Logger::Log<log::Debug, log::OnePerCore>("Starting file read timer");
      timings[hemelb::reporting::Timers::fileRead].Start();

      // Open the file using the MPI parallel I/O interface at the path
      // given, in read-only mode.
      MPI_Info_create(&fileInfo);

      // Create hints about how we'll read the file. See Chapter 13, page 400 of the MPI 2.2 spec.
      std::string accessStyle = "access_style";
      std::string accessStyleValue = "sequential";
      std::string buffering = "collective_buffering";
      std::string bufferingValue = "true";

      MPI_Info_set(fileInfo, const_cast<char*>(accessStyle.c_str()), const_cast<char*>(accessStyleValue.c_str()));
      MPI_Info_set(fileInfo, const_cast<char*>(buffering.c_str()), const_cast<char*>(bufferingValue.c_str()));

      // Open the file.
      // Stupid C-MPI lack of const-correctness
      int error = MPI_File_open(MPI_COMM_WORLD,
                                const_cast<char *>(dataFilePath.c_str()),
                                MPI_MODE_RDONLY,
                                fileInfo,
                                &file);

      currentComms = topology::Communicator(MPI_COMM_WORLD);

      if (error != MPI_SUCCESS)
      {
        log::Logger::Log<log::Critical, log::OnePerCore>("Unable to open file %s, exiting", dataFilePath.c_str());
        fflush(0x0);
        exit(0x0);
      }
      else
      {
        log::Logger::Log<log::Info, log::OnePerCore>("Opened config file %s", dataFilePath.c_str());
      }
      fflush(NULL);

      // Set the view to the file.
      std::string mode = "native";
      MPI_File_set_view(file, 0, MPI_CHAR, MPI_CHAR, const_cast<char*>(mode.c_str()), fileInfo);

      log::Logger::Log<log::Debug, log::OnePerCore>("Reading file preamble");
      Geometry geometry = ReadPreamble();

      // Read the file header.
      log::Logger::Log<log::Debug, log::OnePerCore>("Reading file header");

      principalProcForEachBlock = std::vector<proc_t>(geometry.GetBlockCount());

      ReadHeader(geometry.GetBlockCount());
      timings[hemelb::reporting::Timers::initialDecomposition].Start();
      // Perform an initial decomposition, of which processor should read each block.
      log::Logger::Log<log::Debug, log::OnePerCore>("Beginning initial decomposition");

      if (!participateInTopology)
      {
        for (site_t block = 0; block < geometry.GetBlockCount(); ++block)
        {
          principalProcForEachBlock[block] = -1;
        }
      }
      else
      {
        // Get an initial base-level decomposition of the domain macro-blocks over processors.
        // This will later be improved upon by ParMetis.
        decomposition::BasicDecomposition basicDecomposer(geometry, latticeInfo, topologyComms, fluidSitesOnEachBlock);
        basicDecomposer.Decompose(principalProcForEachBlock);

        if (ShouldValidate())
        {
          basicDecomposer.Validate(principalProcForEachBlock);
        }
      }
      timings[hemelb::reporting::Timers::initialDecomposition].Stop();
      // Perform the initial read-in.
      log::Logger::Log<log::Debug, log::OnePerCore>("Reading in my blocks");

      // Close the file - only the ranks participating in the topology need to read it again.
      MPI_File_close(&file);

      if (participateInTopology)
      {
        // Reopen in the file just between the nodes in the topology decomposition. Read in blocks
        // local to this node.
        MPI_File_open(topologyCommunicator, const_cast<char*>(dataFilePath.c_str()), MPI_MODE_RDONLY, fileInfo, &file);

        currentComms = topologyComms;

        ReadInBlocksWithHalo(geometry, principalProcForEachBlock, topologyComms.GetRank());

        if (ShouldValidate())
        {
          ValidateGeometry(geometry);
        }
      }

      timings[hemelb::reporting::Timers::fileRead].Stop();

      hemelb::log::Logger::Log<hemelb::log::Debug, hemelb::log::Singleton>("Begin optimising the domain decomposition.");
      timings[hemelb::reporting::Timers::domainDecomposition].Start();

      // Having done an initial decomposition of the geometry, and read in the data, we optimise the
      // domain decomposition.
      if (participateInTopology)
      {
        log::Logger::Log<log::Debug, log::OnePerCore>("Beginning domain decomposition optimisation");
        OptimiseDomainDecomposition(geometry, principalProcForEachBlock);
        log::Logger::Log<log::Debug, log::OnePerCore>("Ending domain decomposition optimisation");

        if (ShouldValidate())
        {
          ValidateGeometry(geometry);
        }
        MPI_File_close(&file);
      }

      // Finish up - close the file, set the timings, deallocate memory.
      MPI_Info_free(&fileInfo);

      timings[hemelb::reporting::Timers::domainDecomposition].Stop();

      return geometry;
    }

    char* GeometryReader::ReadOnAllTasks(unsigned nBytes)
    {
      char* buffer = new char[nBytes];
      if (currentComms.GetRank() == HEADER_READING_RANK)
      {
        MPI_File_read(file, buffer, nBytes, MpiDataType(buffer[0]), MPI_STATUS_IGNORE);
      }

<<<<<<< HEAD
      MPI_Bcast(preambleBuffer,
                preambleBytes,
                MpiDataType<char>(),
=======
      MPI_Bcast(buffer,
                nBytes,
                MpiDataType<char> (),
>>>>>>> 171dabdd
                HEADER_READING_RANK,
                currentComms.GetCommunicator());
      return buffer;
    }

    /**
     * Read in the section at the beginning of the config file.
     */
    Geometry GeometryReader::ReadPreamble()
    {
      const unsigned preambleBytes = io::formats::geometry::PreambleLength;
      char* preambleBuffer = ReadOnAllTasks(preambleBytes);

      // Create an Xdr translator based on the read-in data.
      io::writers::xdr::XdrReader preambleReader = io::writers::xdr::XdrMemReader(preambleBuffer,
                                                                                  preambleBytes);

      unsigned hlbMagicNumber, gmyMagicNumber, version;
      // Read in housekeeping values
      preambleReader.readUnsignedInt(hlbMagicNumber);
      preambleReader.readUnsignedInt(gmyMagicNumber);
      preambleReader.readUnsignedInt(version);

      // Check the value of the HemeLB magic number.
      if (hlbMagicNumber != io::formats::HemeLbMagicNumber)
      {
        log::Logger::Log<log::Critical, log::OnePerCore>("This file starts with %d, not the HemeLB magic number %d.",
                                                         hlbMagicNumber,
                                                         io::formats::HemeLbMagicNumber);
        exit(1);
      }

      // Check the value of the geometry file magic number.
      if (gmyMagicNumber != io::formats::geometry::MagicNumber)
      {
        log::Logger::Log<log::Critical, log::OnePerCore>("This file is not a geometry file: had %d, not the geometry magic number %d.",
                                                         gmyMagicNumber,
                                                         io::formats::geometry::MagicNumber);
        exit(1);
      }

      if (version != io::formats::geometry::VersionNumber)
      {
        log::Logger::Log<log::Critical, log::OnePerCore>("Geometry file version is %d. Currently supported version is %d.",
                                                         version,
                                                         io::formats::geometry::VersionNumber);
        exit(1);
      }

      // Variables we'll read.
      // We use temporary vars here, as they must be the same size as the type in the file
      // regardless of the internal type used.
      unsigned int blocksX, blocksY, blocksZ, blockSize;
      double voxelSize;
      util::Vector3D<double> origin;

      // Read in the values.
      preambleReader.readUnsignedInt(blocksX);
      preambleReader.readUnsignedInt(blocksY);
      preambleReader.readUnsignedInt(blocksZ);
      preambleReader.readUnsignedInt(blockSize);
      preambleReader.readDouble(voxelSize);
      for (unsigned int i = 0; i < 3; ++i)
      {
        preambleReader.readDouble(origin[i]);
      }

      // Read the padding unsigned int.
      unsigned paddingValue;
      preambleReader.readUnsignedInt(paddingValue);

      delete[] preambleBuffer;

      return Geometry(util::Vector3D<site_t>(blocksX, blocksY, blocksZ), blockSize, voxelSize, origin);
    }

    /**
     * Read the header section, with minimal information about each block.
     *
     * Results are placed in the member arrays fluidSitesPerBlock,
     * bytesPerCompressedBlock and bytesPerUncompressedBlock.
     */
    void GeometryReader::ReadHeader(site_t blockCount)
    {
      site_t headerByteCount = GetHeaderLength(blockCount);
<<<<<<< HEAD
      // Allocate a buffer to read into, then do the reading.
      char* headerBuffer = new char[headerByteCount];

      if (currentComms.GetRank() == HEADER_READING_RANK)
      {
        MPI_File_read(file, headerBuffer, (int) headerByteCount, MpiDataType(headerBuffer[0]), MPI_STATUS_IGNORE);
      }

      MPI_Bcast(headerBuffer,
                (int) headerByteCount,
                MpiDataType<char>(),
                HEADER_READING_RANK,
                currentComms.GetCommunicator());
=======
      char* headerBuffer = ReadOnAllTasks(headerByteCount);
>>>>>>> 171dabdd

      // Create a Xdr translation object to translate from binary
      hemelb::io::writers::xdr::XdrReader preambleReader =
          hemelb::io::writers::xdr::XdrMemReader(headerBuffer, (unsigned int) headerByteCount);

      // Read in all the data.
      for (site_t block = 0; block < blockCount; block++)
      {
        unsigned int sites, bytes, uncompressedBytes;
        preambleReader.readUnsignedInt(sites);
        preambleReader.readUnsignedInt(bytes);
        preambleReader.readUnsignedInt(uncompressedBytes);

        fluidSitesOnEachBlock.push_back(sites);
        bytesPerCompressedBlock.push_back(bytes);
        bytesPerUncompressedBlock.push_back(uncompressedBytes);
      }

      delete[] headerBuffer;
    }

    /**
     * Read in the necessary blocks from the file.
     */
    void GeometryReader::ReadInBlocksWithHalo(Geometry& geometry,
                                              const std::vector<proc_t>& unitForEachBlock,
                                              const proc_t localRank)
    {
      // Create a list of which blocks to read in.
      timings[hemelb::reporting::Timers::readBlocksPrelim].Start();

      // Populate the list of blocks to read (including a halo one block wide around all
      // local blocks).
      log::Logger::Log<log::Debug, log::OnePerCore>("Determining blocks to read");
      std::vector<bool> readBlock = DecideWhichBlocksToReadIncludingHalo(geometry, unitForEachBlock, localRank);

      if (ShouldValidate())
      {
        log::Logger::Log<log::Debug, log::OnePerCore>("Validating block sizes");

        // Validate the uncompressed length of the block on disk fits out expectations.
        for (site_t block = 0; block < geometry.GetBlockCount(); ++block)
        {
          if (bytesPerUncompressedBlock[block]
              > io::formats::geometry::GetMaxBlockRecordLength(geometry.GetBlockSize(), fluidSitesOnEachBlock[block]))
          {
            log::Logger::Log<log::Critical, log::OnePerCore>("Block %i is %i bytes when the longest possible block should be %i bytes",
                                                             block,
                                                             bytesPerUncompressedBlock[block],
                                                             io::formats::geometry::GetMaxBlockRecordLength(geometry.GetBlockSize(),
                                                                                                            fluidSitesOnEachBlock[block]));
          }
        }
      }

      // Next we spread round the lists of which blocks each core needs access to.
      log::Logger::Log<log::Debug, log::OnePerCore>("Informing reading cores of block needs");
      net::Net net = net::Net(currentComms);
      Needs needs(geometry.GetBlockCount(),
                  readBlock,
                  util::NumericalFunctions::min(READING_GROUP_SIZE, currentComms.GetSize()),
                  net,
                  ShouldValidate());

      timings[hemelb::reporting::Timers::readBlocksPrelim].Stop();
      log::Logger::Log<log::Debug, log::OnePerCore>("Reading blocks");
      timings[hemelb::reporting::Timers::readBlocksAll].Start();

      // Set the initial offset to the first block, which will be updated as we progress
      // through the blocks.
      MPI_Offset offset = io::formats::geometry::PreambleLength + GetHeaderLength(geometry.GetBlockCount());

      // Iterate over each block.
      for (site_t nextBlockToRead = 0; nextBlockToRead < geometry.GetBlockCount(); ++nextBlockToRead)
      {
        // Read in the block on all cores (nothing will be done if this core doesn't need the block).
        ReadInBlock(offset,
                    geometry,
                    needs.ProcessorsNeedingBlock(nextBlockToRead),
                    nextBlockToRead,
                    readBlock[nextBlockToRead]);

        // Update the offset to be ready for the next block.
        offset += bytesPerCompressedBlock[nextBlockToRead];
      }

      timings[hemelb::reporting::Timers::readBlocksAll].Stop();
    }

    void GeometryReader::ReadInBlock(MPI_Offset offsetSoFar,
                                     Geometry& geometry,
                                     const std::vector<proc_t>& procsWantingThisBlock,
                                     const site_t blockNumber,
                                     const bool neededOnThisRank)
    {
      // Easy case if there are no sites on the block.
      if (fluidSitesOnEachBlock[blockNumber] <= 0)
      {
        return;
      }
      std::vector<char> compressedBlockData;
      proc_t readingCore = GetReadingCoreForBlock(blockNumber);

      net::Net net = net::Net(currentComms);

      if (readingCore == currentComms.GetRank())
      {
        timings[hemelb::reporting::Timers::readBlock].Start();
        // Read the data.
        compressedBlockData.resize(bytesPerCompressedBlock[blockNumber]);
        MPI_File_read_at(file,
                         offsetSoFar,
                         &compressedBlockData.front(),
                         bytesPerCompressedBlock[blockNumber],
                         MPI_CHAR,
                         MPI_STATUS_IGNORE);

        // Spread it.
        for (std::vector<proc_t>::const_iterator receiver = procsWantingThisBlock.begin();
            receiver != procsWantingThisBlock.end(); receiver++)
        {
          if (*receiver != currentComms.GetRank())
          {

            net.RequestSendV(compressedBlockData, *receiver);
          }
        }
        timings[hemelb::reporting::Timers::readBlock].Stop();
      }
      else if (neededOnThisRank)
      {
        compressedBlockData.resize(bytesPerCompressedBlock[blockNumber]);

        net.RequestReceiveV(compressedBlockData, readingCore);

      }
      else
      {
        return;
      }
      timings[hemelb::reporting::Timers::readNet].Start();
      net.Dispatch();
      timings[hemelb::reporting::Timers::readNet].Stop();
      timings[hemelb::reporting::Timers::readParse].Start();
      if (neededOnThisRank)
      {
        // Create an Xdr interpreter.
        std::vector<char> blockData = DecompressBlockData(compressedBlockData, bytesPerUncompressedBlock[blockNumber]);
        io::writers::xdr::XdrMemReader lReader(&blockData.front(), blockData.size());

        ParseBlock(geometry, blockNumber, lReader);

        // If debug-level logging, check that we've read in as many sites as anticipated.
        if (ShouldValidate())
        {
          // Count the sites read,
          site_t numSitesRead = 0;
          for (site_t site = 0; site < geometry.GetSitesPerBlock(); ++site)
          {
            if (geometry.Blocks[blockNumber].Sites[site].targetProcessor != BIG_NUMBER2)
            {
              ++numSitesRead;
            }
          }
          // Compare with the sites we expected to read.
          if (numSitesRead != fluidSitesOnEachBlock[blockNumber])
          {
            log::Logger::Log<log::Error, log::OnePerCore>("Was expecting %i fluid sites on block %i but actually read %i",
                                                          fluidSitesOnEachBlock[blockNumber],
                                                          blockNumber,
                                                          numSitesRead);
          }
        }
      }
      else if (!geometry.Blocks[blockNumber].Sites.empty())
      {
        geometry.Blocks[blockNumber].Sites = std::vector<GeometrySite>(0, GeometrySite(false));
      }
      timings[hemelb::reporting::Timers::readParse].Stop();
    }

    std::vector<char> GeometryReader::DecompressBlockData(const std::vector<char>& compressed,
                                                          const unsigned int uncompressedBytes)
    {
      timings[hemelb::reporting::Timers::unzip].Start();
      // For zlib return codes.
      int ret;

      // Set up the buffer for decompressed data. We know how long the the data is
      std::vector<char> uncompressed(uncompressedBytes);

      // Set up the inflator
      z_stream stream;
      stream.zalloc = Z_NULL;
      stream.zfree = Z_NULL;
      stream.opaque = Z_NULL;
      stream.avail_in = compressed.size();
      stream.next_in = reinterpret_cast<unsigned char*>(const_cast<char*>(&compressed.front()));

      ret = inflateInit(&stream);
      if (ret != Z_OK)
      {
        log::Logger::Log<log::Critical, log::OnePerCore>("Decompression error for block");
        std::exit(1);
      }
      stream.avail_out = uncompressed.size();
      stream.next_out = reinterpret_cast<unsigned char*>(&uncompressed.front());

      ret = inflate(&stream, Z_FINISH);
      if (ret != Z_STREAM_END)
      {
        log::Logger::Log<log::Critical, log::OnePerCore>("Decompression error for block");
        std::exit(1);
      }

      uncompressed.resize(uncompressed.size() - stream.avail_out);
      ret = inflateEnd(&stream);
      if (ret != Z_OK)
      {
        log::Logger::Log<log::Critical, log::OnePerCore>("Decompression error for block");
        std::exit(1);
      }
      timings[hemelb::reporting::Timers::unzip].Stop();
      return uncompressed;
    }

    void GeometryReader::ParseBlock(Geometry& geometry, const site_t block, io::writers::xdr::XdrReader& reader)
    {
      // We start by clearing the sites on the block. We read the blocks twice (once before
      // optimisation and once after), so there can be sites on the block from the previous read.
      geometry.Blocks[block].Sites.clear();

      for (site_t localSiteIndex = 0; localSiteIndex < geometry.GetSitesPerBlock(); ++localSiteIndex)
      {
        geometry.Blocks[block].Sites.push_back(ParseSite(reader));
      }
    }

    GeometrySite GeometryReader::ParseSite(io::writers::xdr::XdrReader& reader)
    {
      // Read the fluid property.
      unsigned isFluid;
      bool success = reader.readUnsignedInt(isFluid);

      if (!success)
      {
        log::Logger::Log<log::Error, log::OnePerCore>("Error reading site type");
      }

      /// @todo #598 use constant in hemelb::io::formats::geometry
      GeometrySite readInSite(isFluid != 0);

      // If solid, there's nothing more to do.
      if (!readInSite.isFluid)
      {
        return readInSite;
      }

      const io::formats::geometry::DisplacementVector& neighbourhood = io::formats::geometry::Get().GetNeighbourhood();
      // Prepare the links array to have enough space.
      readInSite.links.resize(latticeInfo.GetNumVectors() - 1);

      bool isEdgeSite = false;

      // For each link direction...
      for (Direction readDirection = 0; readDirection < neighbourhood.size(); readDirection++)
      {
        // read the type of the intersection and create a link...
        unsigned intersectionType;
        reader.readUnsignedInt(intersectionType);

        GeometrySiteLink link;
        link.type = (GeometrySiteLink::IntersectionType) intersectionType;

        // walls have a floating-point distance to the wall...
        if (link.type == GeometrySiteLink::WALL_INTERSECTION)
        {
          isEdgeSite = true;
          float distance;
          reader.readFloat(distance);
          link.distanceToIntersection = distance;
        }
        // inlets and outlets (which together with none make up the other intersection types)
        // have an iolet id and a distance float...
        else if (link.type != GeometrySiteLink::NO_INTERSECTION)
        {
          float distance;
          unsigned ioletId;
          reader.readUnsignedInt(ioletId);
          reader.readFloat(distance);

          link.ioletId = ioletId;
          link.distanceToIntersection = distance;
        }

        // Now, attempt to match the direction read from the local neighbourhood to one in the
        // lattice being used for simulation. If a match is found, assign the link to the read
        // site.
        for (Direction usedLatticeDirection = 1; usedLatticeDirection < latticeInfo.GetNumVectors();
            usedLatticeDirection++)
        {
          if (latticeInfo.GetVector(usedLatticeDirection) == neighbourhood[readDirection])
          {
            // If this link direction is necessary to the lattice in use, keep the link data.
            readInSite.links[usedLatticeDirection - 1] = link;
            break;
          }
        }
      }

      unsigned normalAvailable;
      reader.readUnsignedInt(normalAvailable);
      readInSite.wallNormalAvailable = (normalAvailable == io::formats::geometry::WALL_NORMAL_AVAILABLE);

      if (readInSite.wallNormalAvailable != isEdgeSite)
      {
        std::string msg = isEdgeSite ?
          "edge fluid site without" :
          "bulk fluid site with";

        log::Logger::Log<log::Critical, log::OnePerCore>("Malformed GMY file, " + msg
            + " a defined wall normal currently not allowed.");
        exit(1);
      }

      if (readInSite.wallNormalAvailable)
      {
        reader.readFloat(readInSite.wallNormal[0]);
        reader.readFloat(readInSite.wallNormal[1]);
        reader.readFloat(readInSite.wallNormal[2]);
      }

      return readInSite;
    }

    proc_t GeometryReader::GetReadingCoreForBlock(site_t blockNumber)
    {
      return proc_t(blockNumber % util::NumericalFunctions::min(READING_GROUP_SIZE, currentComms.GetSize()));
    }

    /**
     * This function is only called if in geometry-validation mode.
     * @param geometry
     */
    void GeometryReader::ValidateGeometry(const Geometry& geometry)
    {
      log::Logger::Log<log::Debug, log::OnePerCore>("Validating the GlobalLatticeData");

      // We check the isFluid property and the link type for each direction
      site_t blockSiteDataLength = geometry.GetSitesPerBlock() * (1 + latticeInfo.GetNumVectors() - 1);

      std::vector<proc_t> myProcForSite;
      std::vector<unsigned> dummySiteData;

      std::vector<proc_t> procForSiteRecv(geometry.GetSitesPerBlock());
      std::vector<unsigned> siteDataRecv(blockSiteDataLength);

      // We also validate that each processor has the same beliefs about each site.
      for (site_t block = 0; block < geometry.GetBlockCount(); ++block)
      {
        // Clear vectors
        myProcForSite.clear();
        dummySiteData.clear();

        if (geometry.Blocks[block].Sites.size() == 0)
        {
          for (site_t localSite = 0; localSite < geometry.GetSitesPerBlock(); ++localSite)
          {
            myProcForSite.push_back(BIG_NUMBER2);
            dummySiteData.push_back(std::numeric_limits<unsigned>::max());
            for (Direction direction = 1; direction < latticeInfo.GetNumVectors(); ++direction)
            {
              dummySiteData.push_back(std::numeric_limits<unsigned>::max());
            }
          }
        }
        else
        {
          for (site_t localSite = 0; localSite < geometry.GetSitesPerBlock(); ++localSite)
          {
            myProcForSite.push_back(geometry.Blocks[block].Sites[localSite].targetProcessor);

            dummySiteData.push_back(geometry.Blocks[block].Sites[localSite].isFluid);

            for (Direction direction = 1; direction < latticeInfo.GetNumVectors(); ++direction)
            {
              if (geometry.Blocks[block].Sites[localSite].isFluid)
              {
                dummySiteData.push_back(geometry.Blocks[block].Sites[localSite].links[direction - 1].type);
              }
              else
              {
                dummySiteData.push_back(std::numeric_limits<unsigned>::max());
              }
            }
          }
        }

        // Reduce using a minimum to find the actual processor for each site (ignoring the
        // BIG_NUMBER2 entries).
        MPI_Allreduce(&myProcForSite[0],
                      &procForSiteRecv[0],
                      (int) geometry.GetSitesPerBlock(),
                      MpiDataType(procForSiteRecv[0]),
                      MPI_MIN,
                      topologyCommunicator);

        MPI_Allreduce(&dummySiteData[0],
                      &siteDataRecv[0],
                      (int) blockSiteDataLength,
                      MpiDataType(dummySiteData[0]),
                      MPI_MIN,
                      topologyCommunicator);

        for (site_t site = 0; site < geometry.GetSitesPerBlock(); ++site)
        {
          if (procForSiteRecv[site] == ConvertTopologyRankToGlobalRank(topologyComms.GetRank())
              && (myProcForSite[site] != ConvertTopologyRankToGlobalRank(topologyComms.GetRank())))
          {
            log::Logger::Log<log::Critical, log::OnePerCore>("Other cores think this core has site %li on block %li but it disagrees.",
                                                             site,
                                                             block);
          }
          else if (myProcForSite[site] != BIG_NUMBER2 && procForSiteRecv[site] != myProcForSite[site])
          {
            log::Logger::Log<log::Critical, log::OnePerCore>("This core thought that core %li has site %li on block %li but others think it's on core %li.",
                                                             myProcForSite[site],
                                                             site,
                                                             block,
                                                             procForSiteRecv[site]);
          }

          if (geometry.Blocks[block].Sites.size() > 0)
          {
            if (dummySiteData[site * latticeInfo.GetNumVectors()] != siteDataRecv[site * latticeInfo.GetNumVectors()])
            {
              log::Logger::Log<log::Critical, log::OnePerCore>("Different fluid state was found for site %li on block %li. One: %li, Two: %li .",
                                                               site,
                                                               block,
                                                               dummySiteData[site * latticeInfo.GetNumVectors()],
                                                               siteDataRecv[site * latticeInfo.GetNumVectors()]);
            }

            for (Direction direction = 1; direction < latticeInfo.GetNumVectors(); ++direction)
            {
              if (dummySiteData[site * latticeInfo.GetNumVectors() + direction]
                  != siteDataRecv[site * latticeInfo.GetNumVectors() + direction])
              {
                log::Logger::Log<log::Critical, log::OnePerCore>("Different link type was found for site %li, link %i on block %li. One: %li, Two: %li .",
                                                                 site,
                                                                 direction,
                                                                 block,
                                                                 dummySiteData[site * latticeInfo.GetNumVectors()
                                                                     + direction],
                                                                 siteDataRecv[site * latticeInfo.GetNumVectors()
                                                                     + direction]);
              }
            }

          }
        }
      }
    }

    std::vector<bool> GeometryReader::DecideWhichBlocksToReadIncludingHalo(const Geometry& geometry,
                                                                           const std::vector<proc_t>& unitForEachBlock,
                                                                           proc_t localRank)
    {
      std::vector<bool> shouldReadBlock(geometry.GetBlockCount(), false);

      // Read a block in if it has fluid sites and is to live on the current processor. Also read
      // in any neighbours with fluid sites.
      for (site_t blockI = 0; blockI < geometry.GetBlockDimensions().x; ++blockI)
      {
        for (site_t blockJ = 0; blockJ < geometry.GetBlockDimensions().y; ++blockJ)
        {
          for (site_t blockK = 0; blockK < geometry.GetBlockDimensions().z; ++blockK)
          {
            site_t lBlockId = geometry.GetBlockIdFromBlockCoordinates(blockI, blockJ, blockK);

            if (unitForEachBlock[lBlockId] != localRank)
            {
              continue;
            }

            // Read in all neighbouring blocks.
            for (site_t neighI = util::NumericalFunctions::max<site_t>(0, blockI - 1);
                (neighI <= (blockI + 1)) && (neighI < geometry.GetBlockDimensions().x); ++neighI)
            {
              for (site_t neighJ = util::NumericalFunctions::max<site_t>(0, blockJ - 1);
                  (neighJ <= (blockJ + 1)) && (neighJ < geometry.GetBlockDimensions().y); ++neighJ)
              {
                for (site_t neighK = util::NumericalFunctions::max<site_t>(0, blockK - 1);
                    (neighK <= (blockK + 1)) && (neighK < geometry.GetBlockDimensions().z); ++neighK)
                {
                  site_t lNeighId = geometry.GetBlockIdFromBlockCoordinates(neighI, neighJ, neighK);

                  shouldReadBlock[lNeighId] = true;
                }
              }
            }
          }
        }
      }

      return shouldReadBlock;
    }

    void GeometryReader::OptimiseDomainDecomposition(Geometry& geometry, const std::vector<proc_t>& procForEachBlock)
    {
      decomposition::OptimisedDecomposition optimiser(timings,
                                                      topologyComms,
                                                      geometry,
                                                      latticeInfo,
                                                      procForEachBlock,
                                                      fluidSitesOnEachBlock);

      timings[hemelb::reporting::Timers::reRead].Start();
      log::Logger::Log<log::Debug, log::OnePerCore>("Rereading blocks");
      // Reread the blocks based on the ParMetis decomposition.
      RereadBlocks(geometry, optimiser.GetMovesCountPerCore(), optimiser.GetMovesList(), procForEachBlock);
      timings[hemelb::reporting::Timers::reRead].Stop();

      timings[hemelb::reporting::Timers::moves].Start();
      // Implement the decomposition now that we have read the necessary data.
      log::Logger::Log<log::Debug, log::OnePerCore>("Implementing moves");
      ImplementMoves(geometry, procForEachBlock, optimiser.GetMovesCountPerCore(), optimiser.GetMovesList());
      timings[hemelb::reporting::Timers::moves].Stop();
    }

    // The header section of the config file contains a number of records.
    site_t GeometryReader::GetHeaderLength(site_t blockCount) const
    {
      return io::formats::geometry::HeaderRecordLength * blockCount;
    }

    void GeometryReader::RereadBlocks(Geometry& geometry,
                                      const std::vector<idx_t>& movesPerProc,
                                      const std::vector<idx_t>& movesList,
                                      const std::vector<int>& procForEachBlock)
    {
      // Initialise the array (of which proc each block belongs to) to what it was before.
      std::vector<int> newProcForEachBlock(geometry.GetBlockCount());

      for (site_t blockNumber = 0; blockNumber < geometry.GetBlockCount(); ++blockNumber)
      {
        newProcForEachBlock[blockNumber] = procForEachBlock[blockNumber];
      }

      // Set the proc for each block to be the current proc whenever a site on that block is
      // going to be moved to the current proc.
      idx_t moveIndex = 0;

      for (proc_t fromProc = 0; fromProc < topologyComms.GetSize(); ++fromProc)
      {
        for (idx_t moveNumber = 0; moveNumber < movesPerProc[fromProc]; ++moveNumber)
        {
          idx_t block = movesList[3 * moveIndex];
          idx_t toProc = movesList[3 * moveIndex + 2];
          ++moveIndex;

          if (toProc == (idx_t) topologyComms.GetRank())
          {
            newProcForEachBlock[block] = topologyComms.GetRank();
          }
        }
      }

      // Reread the blocks into the GlobalLatticeData now.
      ReadInBlocksWithHalo(geometry, newProcForEachBlock, topologyComms.GetRank());
    }

    void GeometryReader::ImplementMoves(Geometry& geometry,
                                        const std::vector<proc_t>& procForEachBlock,
                                        const std::vector<idx_t>& movesFromEachProc,
                                        const std::vector<idx_t>& movesList) const
    {
      // First all, set the proc rank for each site to what it originally was before
      // domain decomposition optimisation. Go through each block...
      for (site_t block = 0; block < geometry.GetBlockCount(); ++block)
      {
        // If this proc has owned a fluid site on this block either before or after optimisation,
        // the following will be non-null.
        if (geometry.Blocks[block].Sites.size() > 0)
        {
          // Get the original proc for that block.
          proc_t originalProc = procForEachBlock[block];

          // For each site on that block...
          for (site_t siteIndex = 0; siteIndex < geometry.GetSitesPerBlock(); ++siteIndex)
          {
            // ... if the site is non-solid...
            if (geometry.Blocks[block].Sites[siteIndex].targetProcessor != BIG_NUMBER2)
            {
              // ... set its rank to be the rank it had before optimisation.
              geometry.Blocks[block].Sites[siteIndex].targetProcessor = ConvertTopologyRankToGlobalRank(originalProc);
            }
          }
        }
      }

      // Now implement the moves suggested by parmetis.
      idx_t moveIndex = 0;

      // For each source proc, go through as many moves as it had.
      for (proc_t fromProc = 0; fromProc < topologyComms.GetSize(); ++fromProc)
      {
        for (idx_t moveNumber = 0; moveNumber < movesFromEachProc[fromProc]; ++moveNumber)
        {
          // For each move, get the block, site and destination proc.
          idx_t block = movesList[3 * moveIndex];
          idx_t site = movesList[3 * moveIndex + 1];
          idx_t toProc = movesList[3 * moveIndex + 2];

          // Only implement the move if we have read that block's data.
          if (geometry.Blocks[block].Sites.size() > 0)
          {
            // Some logging code - the unmodified rank for each move's site should equal
            // lFromProc.
            if (ShouldValidate())
            {
              if (geometry.Blocks[block].Sites[site].targetProcessor
                  != ConvertTopologyRankToGlobalRank((proc_t) fromProc))
              {
                log::Logger::Log<log::Error, log::OnePerCore>("Block %ld, site %ld from move %u was originally on proc %i, not proc %u.",
                                                              block,
                                                              site,
                                                              moveIndex,
                                                              geometry.Blocks[block].Sites[site].targetProcessor,
                                                              fromProc);
              }
            }

            // Implement the move.
            geometry.Blocks[block].Sites[site].targetProcessor = ConvertTopologyRankToGlobalRank((proc_t) toProc);
          }

          ++moveIndex;
        }
      }
    }

    proc_t GeometryReader::ConvertTopologyRankToGlobalRank(proc_t topologyRankIn) const
    {
      // If the global rank is not equal to the topology rank, we are not using rank 0 for
      // LBM.
      return (topology::NetworkTopology::Instance()->GetLocalRank() == topologyComms.GetRank()) ?
        topologyRankIn :
        (topologyRankIn + 1);
    }

    bool GeometryReader::ShouldValidate() const
    {
#ifdef HEMELB_VALIDATE_GEOMETRY
      return true;
#else
      return false;
#endif
    }
  }
}<|MERGE_RESOLUTION|>--- conflicted
+++ resolved
@@ -215,15 +215,9 @@
         MPI_File_read(file, buffer, nBytes, MpiDataType(buffer[0]), MPI_STATUS_IGNORE);
       }
 
-<<<<<<< HEAD
-      MPI_Bcast(preambleBuffer,
-                preambleBytes,
-                MpiDataType<char>(),
-=======
       MPI_Bcast(buffer,
                 nBytes,
                 MpiDataType<char> (),
->>>>>>> 171dabdd
                 HEADER_READING_RANK,
                 currentComms.GetCommunicator());
       return buffer;
@@ -309,23 +303,7 @@
     void GeometryReader::ReadHeader(site_t blockCount)
     {
       site_t headerByteCount = GetHeaderLength(blockCount);
-<<<<<<< HEAD
-      // Allocate a buffer to read into, then do the reading.
-      char* headerBuffer = new char[headerByteCount];
-
-      if (currentComms.GetRank() == HEADER_READING_RANK)
-      {
-        MPI_File_read(file, headerBuffer, (int) headerByteCount, MpiDataType(headerBuffer[0]), MPI_STATUS_IGNORE);
-      }
-
-      MPI_Bcast(headerBuffer,
-                (int) headerByteCount,
-                MpiDataType<char>(),
-                HEADER_READING_RANK,
-                currentComms.GetCommunicator());
-=======
       char* headerBuffer = ReadOnAllTasks(headerByteCount);
->>>>>>> 171dabdd
 
       // Create a Xdr translation object to translate from binary
       hemelb::io::writers::xdr::XdrReader preambleReader =

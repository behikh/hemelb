--- conflicted
+++ resolved
@@ -28,7 +28,7 @@
 
         LatticeData(
                const lb::lattices::LatticeInfo& latticeInfo,
-               const GeometryReadResult& readResult);
+               const Geometry& readResult);
 
         virtual ~LatticeData();
 
@@ -305,10 +305,6 @@
          * @return
          */
         LatticeData(const lb::lattices::LatticeInfo& latticeInfo);
-<<<<<<< HEAD
-        LatticeData(const lb::lattices::LatticeInfo& latticeInfo, const Geometry& readResult);
-=======
->>>>>>> baef9ae6
 
         void SetBasicDetails(util::Vector3D<site_t> blocks,
                              site_t blockSize,

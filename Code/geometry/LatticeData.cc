--- conflicted
+++ resolved
@@ -58,11 +58,6 @@
       CollectGlobalSiteExtrema();
 
       InitialiseNeighbourLookups();
-<<<<<<< HEAD
-=======
-
-      //CleanEmptyBlocks();
->>>>>>> 7d780ad5
     }
 
     void LatticeData::SetBasicDetails(util::Vector3D<site_t> blocksIn,
@@ -685,8 +680,8 @@
 
     void LatticeData::SendAndReceive(hemelb::net::Net* net)
     {
-      for (std::vector<NeighbouringProcessor>::const_iterator it = neighbouringProcs.begin(); it
-          != neighbouringProcs.end(); ++it)
+      for (std::vector<NeighbouringProcessor>::const_iterator it = neighbouringProcs.begin();
+          it != neighbouringProcs.end(); ++it)
       {
         // Request the receive into the appropriate bit of FOld.
         net->RequestReceive<distribn_t> (GetFOld( (*it).FirstSharedDistribution),

--- conflicted
+++ resolved
@@ -31,14 +31,7 @@
       public:
         SiteData(const GeometrySite& siteReadResult);
         SiteData(const SiteData& other);
-<<<<<<< HEAD
-        SiteData() :
-          boundaryIntersection(0), ioletIntersection(0), data(0)
-        {
-        }//default constructor allows one to use operator[] for maps
-=======
         SiteData(); //default constructor allows one to use operator[] for maps
->>>>>>> 7d780ad5
         virtual ~SiteData();
 
         bool IsEdge() const;

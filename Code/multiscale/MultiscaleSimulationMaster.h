// 
// Copyright (C) University College London, 2007-2012, all rights reserved.
// 
// This file is part of HemeLB and is CONFIDENTIAL. You may not work 
// with, install, use, duplicate, modify, redistribute or share this
// file, or any part thereof, other than as allowed by any agreement
// specifically made by you with University College London.
// 

#ifndef HEMELB_MULTISCALE_MULTISCALESIMULATIONMASTER_H
#define HEMELB_MULTISCALE_MULTISCALESIMULATIONMASTER_H

#include <vector>
#include <mpiInclude.h>
#include "lb/boundaries/iolets/InOutLetVelocityAware.h"
#include "SimulationMaster.h"

namespace hemelb
{
  namespace multiscale
  {
    /***
     * Instead of adding multiscale functionality to the standard simulation master, we keep this here,
     * so the main code can be read without thinking about multiscale.
     */
    template<class Intercommunicator> class MultiscaleSimulationMaster : public SimulationMaster
    {
      public:
        MultiscaleSimulationMaster(hemelb::configuration::CommandLine &options,
                                   Intercommunicator & aintercomms) :
            SimulationMaster(options), intercomms(aintercomms), multiscaleIoletType("inoutlet")
        {
          hemelb::log::Logger::Log<hemelb::log::Info, hemelb::log::OnePerCore>("SIMULATION SETTINGS: tau and space step were: %.9f, %.9f ,\t time step length: %f, ioletcounts: %i %i\n",
                                                                               latticeBoltzmannModel->GetLbmParams()->GetTau(),
                                                                               latticeData->GetVoxelSize(),
                                                                               GetState()->GetTimeStepLength(),
                                                                               inletValues->GetLocalIoletCount(),
                                                                               outletValues->GetLocalIoletCount());

          for (unsigned int i = 0; i < inletValues->GetLocalIoletCount(); i++)
          {
            hemelb::log::Logger::Log<hemelb::log::Info, hemelb::log::OnePerCore>("START: Inlet[%i]: Measured Density is %f. Pressure is %f/%f. Velocity is %f",
                                                                                 i,
                                                                                 inletValues->GetLocalIolet(i)->GetDensity(GetState()->GetTimeStep()),
                                                                                 static_cast<lb::boundaries::iolets::InOutLetMultiscale*>(inletValues->GetLocalIolet(i))->GetPressure(),
                                                                                 inletValues->GetLocalIolet(i)->GetPressureMax(),
                                                                                 inletValues->GetLocalIolet(i)->GetVelocity());
          }
          for (unsigned int i = 0; i < outletValues->GetLocalIoletCount(); i++)
          {
            hemelb::log::Logger::Log<hemelb::log::Info, hemelb::log::OnePerCore>("START: Outlet[%i]: Measured Density is %f. Pressure is %f/%f. Velocity is %f",
                                                                                 i,
                                                                                 outletValues->GetLocalIolet(i)->GetDensity(GetState()->GetTimeStep()),
                                                                                 static_cast<lb::boundaries::iolets::InOutLetMultiscale*>(outletValues->GetLocalIolet(i))->GetPressure(),
                                                                                 outletValues->GetLocalIolet(i)->GetPressureMax(),
                                                                                 outletValues->GetLocalIolet(i)->GetVelocity());
          }

          // We only have one shared object type so far, an iolet.
          lb::boundaries::iolets::InOutLetVelocityAware::DefineType(multiscaleIoletType);

          /* Process 0 has a list of all the Iolets. The count of all this is highly useful to pre-size all the
           * needed arrays later on, so we are broadcasting this to all the other processes. */
          unsigned GlobalIoletCount[] = { inletValues->GetLocalIoletCount(),
                                          outletValues->GetLocalIoletCount() };
          MPI_Bcast(GlobalIoletCount, 2, MPI_UNSIGNED, 0, MPI_COMM_WORLD);

          std::vector<std::vector<site_t> > invertedInletBoundaryList(GlobalIoletCount[0]);
          std::vector<std::vector<site_t> > invertedOutletBoundaryList(GlobalIoletCount[1]);

          hemelb::log::Logger::Log<hemelb::log::Debug, hemelb::log::OnePerCore>("inlets start %i/%i",
                                                                                inletValues->GetLocalIoletCount(),
                                                                                GlobalIoletCount[0]);
          hemelb::log::Logger::Log<hemelb::log::Debug, hemelb::log::OnePerCore>("outlets start %i/%i",
                                                                                outletValues->GetLocalIoletCount(),
                                                                                GlobalIoletCount[1]);

          //TODO: Throw a warning when process 0 count mismatches with the aggregate of the others.

          bool velocity = false;
          if (velocity == true)
          {
            /* Do not include the non-iolet adjacent sites (resp. MidFluid and Wall-adjacent). */
            long long int offset = latticeData->GetMidDomainCollisionCount(0)
                + latticeData->GetMidDomainCollisionCount(1);

            /* Do include iolet adjacent sites (inlet) */
            long long int ioletsSiteCount = latticeData->GetMidDomainCollisionCount(2);
            invertedInletBoundaryList = PopulateInvertedBoundaryList(latticeData,
                                                                     invertedInletBoundaryList,
                                                                     offset,
                                                                     ioletsSiteCount);

            offset += latticeData->GetMidDomainCollisionCount(2);
            /* Do include iolet adjacent sites (outlet) */
            ioletsSiteCount = latticeData->GetMidDomainCollisionCount(3);
            invertedOutletBoundaryList = PopulateInvertedBoundaryList(latticeData,
                                                                      invertedOutletBoundaryList,
                                                                      offset,
                                                                      ioletsSiteCount);

            offset += latticeData->GetMidDomainCollisionCount(3);
            /* Do include iolet adjacent sites (inlet-wall) */
            ioletsSiteCount = latticeData->GetMidDomainCollisionCount(4);
            invertedInletBoundaryList = PopulateInvertedBoundaryList(latticeData,
                                                                     invertedInletBoundaryList,
                                                                     offset,
                                                                     ioletsSiteCount);

            offset += latticeData->GetMidDomainCollisionCount(4);
            /* Do include iolet adjacent sites (outlet-wall) */
            ioletsSiteCount = latticeData->GetMidDomainCollisionCount(5);
            invertedOutletBoundaryList = PopulateInvertedBoundaryList(latticeData,
                                                                      invertedOutletBoundaryList,
                                                                      offset,
                                                                      ioletsSiteCount);

            hemelb::log::Logger::Log<hemelb::log::Debug, hemelb::log::OnePerCore>("Populated inlets (numinlets/sizeinlet0): %i/%i",
                                                                                  invertedInletBoundaryList.size(),
                                                                                  invertedInletBoundaryList[0].size());
            hemelb::log::Logger::Log<hemelb::log::Debug, hemelb::log::OnePerCore>("Populated outlets (numoutlets/sizeoutlet0): %i/%i",
                                                                                  invertedOutletBoundaryList.size(),
                                                                                  invertedOutletBoundaryList[0].size());
          }

          //TODO: Debug
          invertedInletBoundaryList =
              ExchangeAndCompleteInverseBoundaryList(invertedInletBoundaryList);
          invertedOutletBoundaryList =
              ExchangeAndCompleteInverseBoundaryList(invertedOutletBoundaryList);

          hemelb::lb::MacroscopicPropertyCache& propertyCache =
              latticeBoltzmannModel->GetPropertyCache();

          //WORKAROUND: Reserve space in the velocityCache to ensure that all elements are properly allocated.
          //If this is not set, then velocityCache will contain 0 elements at the start even though the
          //MacroscopicPropertyCache reports a number of site count higher than 0.
          //propertyCache->velocityCache.Reserve(propertyCache->GetSiteCount());

          // we only want to register those iolets which are needed on this process.
          // Fortunately, the BoundaryValues instance has worked this out for us.
          for (unsigned int i = 0; i < inletValues->GetLocalIoletCount(); i++)
          {
            hemelb::log::Logger::Log<hemelb::log::Debug, hemelb::log::OnePerCore>("1) %i %i",
                                                                                  i,
                                                                                  GlobalIoletCount[0]);
            // could be a if dynamic_cast<> rather than using a castable? virtual method pattern, if we prefer.
            if (inletValues->GetLocalIolet(i)->IsRegistrationRequired())
            {
              hemelb::log::Logger::Log<hemelb::log::Debug, hemelb::log::OnePerCore>("2) inlets: %i %i %i",
                                                                                    invertedInletBoundaryList.size(),
                                                                                    invertedInletBoundaryList[0].size(),
                                                                                    i);
              static_cast<lb::boundaries::iolets::InOutLetMultiscale*>(inletValues->GetLocalIolet(i))->Register(intercomms,
                                                                                                                multiscaleIoletType);
              hemelb::log::Logger::Log<hemelb::log::Debug, hemelb::log::OnePerCore>("3) inlets: %i %i",
                                                                                    invertedInletBoundaryList.size(),
                                                                                    invertedInletBoundaryList[i].size());
              static_cast<lb::boundaries::iolets::InOutLetVelocityAware*>(inletValues->GetLocalIolet(i))->InitialiseNeighbouringSites(neighbouringDataManager,
                                                                                                                                      latticeData,
                                                                                                                                      &propertyCache,
                                                                                                                                      invertedInletBoundaryList[i]);
            }
          }

          for (unsigned int i = 0; i < outletValues->GetLocalIoletCount(); i++)
          {
            hemelb::log::Logger::Log<hemelb::log::Debug, hemelb::log::OnePerCore>("1) %i %i",
                                                                                  i,
                                                                                  GlobalIoletCount[1]);
            if (outletValues->GetLocalIolet(i)->IsRegistrationRequired())
            {
              hemelb::log::Logger::Log<hemelb::log::Debug, hemelb::log::OnePerCore>("2) outlets: %i %i %i",
                                                                                    invertedOutletBoundaryList.size(),
                                                                                    invertedOutletBoundaryList[0].size(),
                                                                                    i);
              static_cast<lb::boundaries::iolets::InOutLetMultiscale*>(outletValues->GetLocalIolet(i))->Register(intercomms,
                                                                                                                 multiscaleIoletType);
              hemelb::log::Logger::Log<hemelb::log::Debug, hemelb::log::OnePerCore>("3) outlets: %i %i",
                                                                                    invertedOutletBoundaryList.size(),
                                                                                    invertedOutletBoundaryList[i].size());
              static_cast<lb::boundaries::iolets::InOutLetVelocityAware*>(outletValues->GetLocalIolet(i))->InitialiseNeighbouringSites(neighbouringDataManager,
                                                                                                                                       latticeData,
                                                                                                                                       &propertyCache,
                                                                                                                                       invertedOutletBoundaryList[i]);
            }
          }

          hemelb::log::Logger::Log<hemelb::log::Debug, hemelb::log::OnePerCore>("MSMaster ShareICs started...");
          intercomms.ShareInitialConditions();
          hemelb::log::Logger::Log<hemelb::log::Debug, hemelb::log::OnePerCore>("MSMaster Init finished!");
        }

        void PrintVectorList(std::vector<std::vector<site_t> > v)
        {
          hemelb::log::Logger::Log<hemelb::log::Info, hemelb::log::OnePerCore>("Printing Vector List:");
          for (unsigned int i = 0; i < v.size(); i++)
          {
            for (unsigned int j = 0; j < v[i].size(); j++)
            {
              hemelb::log::Logger::Log<hemelb::log::Info, hemelb::log::OnePerCore>("Boundary: %i % i %i",
                                                                                   i,
                                                                                   j,
                                                                                   v[i][j]);
            }
          }
        }

        void DoTimeStep()
        {
          bool advance = intercomms.DoMultiscale(GetState()->GetTime());
          hemelb::log::Logger::Log<hemelb::log::Info, hemelb::log::Singleton>("At time step %i, should advance %i",
                                                                              GetState()->GetTimeStep(),
                                                                              static_cast<int>(advance));

          if (advance)
          {
<<<<<<< HEAD
            SimulationMaster::DoTimeStep();
            hemelb::log::Logger::Log<hemelb::log::Debug, hemelb::log::Singleton>("HemeLB advanced to time %f.",
                                                                           GetState()->GetTime());
=======
            /* NOTE: Following triggers DoComms in each InOutLetMultiscale.
             * IoLetMS is aggressive with this, and DoComms will actually
             * complete all the communications, not just initiate them.
             * This is to prevent any inconsistent state in the coupling
             * (it's hard enough to get the physics right with a consistent
             * state ;)). */
            SetCommsRequired(inletValues, true);
            SetCommsRequired(outletValues, true);

            inletValues->RequestComms();
            outletValues->RequestComms();
            SetCommsRequired(inletValues, false);
            SetCommsRequired(outletValues, false);

            for (unsigned int i = 0; i < inletValues->GetLocalIoletCount(); i++)
            {
              hemelb::log::Logger::Log<hemelb::log::Debug, hemelb::log::OnePerCore>("Inlet[%i]: Measured Density is %f. Pressure is %f. Velocity is %f",
                                                                                    i,
                                                                                    inletValues->GetLocalIolet(i)->GetDensity(GetState()->GetTimeStep()),
                                                                                    inletValues->GetLocalIolet(i)->GetPressureMax(),
                                                                                    inletValues->GetLocalIolet(i)->GetVelocity());
            }
            for (unsigned int i = 0; i < outletValues->GetLocalIoletCount(); i++)
            {
              hemelb::log::Logger::Log<hemelb::log::Debug, hemelb::log::OnePerCore>("Outlet[%i]: Measured Density is %f. Pressure is %f. Velocity is %f",
                                                                                    i,
                                                                                    outletValues->GetLocalIolet(i)->GetDensity(GetState()->GetTimeStep()),
                                                                                    outletValues->GetLocalIolet(i)->GetPressureMax(),
                                                                                    outletValues->GetLocalIolet(i)->GetVelocity());
            }

            /* Temporary Orchestration hardcode for testing */
            for (int i = 0; i < 100; i++)
            {
              hemelb::log::Logger::Log<hemelb::log::Debug, hemelb::log::Singleton>("Step: HemeLB advanced to time %f.",
                                                                                   GetState()->GetTime());
              SimulationMaster::DoTimeStep();
            }
>>>>>>> 30afef29
          }
          else
          {
            hemelb::log::Logger::Log<hemelb::log::Debug, hemelb::log::Singleton>("HemeLB waiting pending multiscale siblings.");
            return;
          };
        }

        Intercommunicator &intercomms;
        typename Intercommunicator::IntercommunicandTypeT multiscaleIoletType;

      private:
        /* Loops over iolets to set the need for communications. */
        void SetCommsRequired(hemelb::lb::boundaries::BoundaryValues* ioletValues, bool b)
        {
          for (unsigned int i = 0; i < ioletValues->GetLocalIoletCount(); i++)
          {
            static_cast<lb::boundaries::iolets::InOutLetMultiscale*>(ioletValues->GetLocalIolet(i))->SetCommsRequired(b);
          }
        }

        //Populate an invertedBoundaryList
        //out: iBL
        //in: LatticeData, [Site Object]->SiteData->GetBoundaryID,
        //MPI_Gatherv if data is only this process.
        std::vector<std::vector<site_t> > PopulateInvertedBoundaryList(
            hemelb::geometry::LatticeData* latticeData,
            std::vector<std::vector<site_t> > invertedBoundaryList, int offset, int ioletsSiteCount)
        {
          for (int i = 0; i < ioletsSiteCount; i++)
          {
            /* 1. Obtain Boundary ID number. */
            hemelb::geometry::SiteData s = latticeData->GetSite(offset + i).GetSiteData();
            int boundaryID = s.GetBoundaryId();

            /* 2. Grow the list to an appropriate size if needed. */
            while ( ((int) invertedBoundaryList.size()) <= boundaryID)
            {
              hemelb::log::Logger::Log<hemelb::log::Warning, hemelb::log::OnePerCore>("WARNING: Growing the invertedBoundaryList, because we created in wrongly in MultiscaleSimulation Master.");
              std::vector<site_t> a(0);
              invertedBoundaryList.push_back(a);
              if (invertedBoundaryList.size() > 100000)
              {
                hemelb::log::Logger::Log<hemelb::log::Warning, hemelb::log::OnePerCore>("ERROR: invertedBoundaryList is growing to ridiculous proportions due to a faulty boundaryID.");
                exit(-1);
              }
            }

            /* 3. Insert this site in the inverted Boundary List. */
            invertedBoundaryList[boundaryID].push_back(latticeData->GetGlobalNoncontiguousSiteIdFromGlobalCoords(latticeData->GetSite(offset
                + i).GetGlobalSiteCoords()));
          }
          return invertedBoundaryList;
        }

        std::vector<std::vector<site_t> > ExchangeAndCompleteInverseBoundaryList(
            std::vector<std::vector<site_t> > inList)
        {
          std::vector<std::vector<site_t> > outList;
          int *recvSizes =
              new int[hemelb::topology::NetworkTopology::Instance()->GetProcessorCount()];
          int *recvDispls =
              new int[hemelb::topology::NetworkTopology::Instance()->GetProcessorCount()];

          /* TODO: ASSUMPTION:
           * inList.size() is equal everywhere. This is not necessarily the case.
           * Use an AllReduce MAX and resize inList accordingly to make the remnant
           * of the code work here for unequal inList sizes. */

          for (unsigned int i = 0; i < inList.size(); i++)
          {
            int sendSize = ((int) inList[i].size());
            site_t *sendList = new site_t[inList[i].size()];
            for (unsigned int j = 0; j < inList[i].size(); j++)
            {
              sendList[j] = inList[i][j];
            }

            MPI_Allgather(&sendSize,
                          1,
                          MPI_INT,
                          recvSizes,
                          1,
                          MPI_INT,
                          hemelb::topology::NetworkTopology::Instance()->GetComms().GetCommunicator());

            int64_t totalSize = 0;

            int np = 0;
            int rank = 0;
            MPI_Comm_size(hemelb::topology::NetworkTopology::Instance()->GetComms().GetCommunicator(),
                          &np);
            MPI_Comm_rank(hemelb::topology::NetworkTopology::Instance()->GetComms().GetCommunicator(),
                          &rank);
            int64_t offset = 0;

            for (int j = 0; j < np; j++)
            {
              totalSize += recvSizes[j];
              recvDispls[j] = offset;
              offset += recvSizes[j];
            }

            site_t *recvList = new site_t[totalSize]; //inList[i].size()

            MPI_Allgatherv(sendList,
                           inList[i].size(),
                           MPI_LONG_LONG,
                           recvList,
                           recvSizes,
                           recvDispls,
                           MPI_LONG_LONG,
                           hemelb::topology::NetworkTopology::Instance()->GetComms().GetCommunicator());

            std::vector<site_t> subList;
            for (int j = 0; j < totalSize; j++)
            {
              subList.push_back(recvList[j]);
            }
            outList.push_back(subList);
          }

          return outList;
        }
    }
    ;
  }
}

#endif // HEMELB_MULTISCALE_MULTISCALE_SIMULATION_MASTER_H<|MERGE_RESOLUTION|>--- conflicted
+++ resolved
@@ -9,10 +9,8 @@
 
 #ifndef HEMELB_MULTISCALE_MULTISCALESIMULATIONMASTER_H
 #define HEMELB_MULTISCALE_MULTISCALESIMULATIONMASTER_H
-
 #include <vector>
-#include <mpiInclude.h>
-#include "lb/boundaries/iolets/InOutLetVelocityAware.h"
+#include "multiscale/Intercommunicator.h"
 #include "SimulationMaster.h"
 
 namespace hemelb
@@ -26,36 +24,31 @@
     template<class Intercommunicator> class MultiscaleSimulationMaster : public SimulationMaster
     {
       public:
-        MultiscaleSimulationMaster(hemelb::configuration::CommandLine &options,
-                                   Intercommunicator & aintercomms) :
+        MultiscaleSimulationMaster(hemelb::configuration::CommandLine &options, Intercommunicator & aintercomms) :
             SimulationMaster(options), intercomms(aintercomms), multiscaleIoletType("inoutlet")
         {
-          hemelb::log::Logger::Log<hemelb::log::Info, hemelb::log::OnePerCore>("SIMULATION SETTINGS: tau and space step were: %.9f, %.9f ,\t time step length: %f, ioletcounts: %i %i\n",
-                                                                               latticeBoltzmannModel->GetLbmParams()->GetTau(),
-                                                                               latticeData->GetVoxelSize(),
-                                                                               GetState()->GetTimeStepLength(),
-                                                                               inletValues->GetLocalIoletCount(),
-                                                                               outletValues->GetLocalIoletCount());
-
+          // We only have one shared object type so far, an iolet.
+          lb::boundaries::iolets::InOutLetMultiscale::DefineType(multiscaleIoletType);
+
+          // we only want to register those iolets which are needed on this process.
+          // Fortunately, the BoundaryValues instance has worked this out for us.
           for (unsigned int i = 0; i < inletValues->GetLocalIoletCount(); i++)
           {
-            hemelb::log::Logger::Log<hemelb::log::Info, hemelb::log::OnePerCore>("START: Inlet[%i]: Measured Density is %f. Pressure is %f/%f. Velocity is %f",
-                                                                                 i,
-                                                                                 inletValues->GetLocalIolet(i)->GetDensity(GetState()->GetTimeStep()),
-                                                                                 static_cast<lb::boundaries::iolets::InOutLetMultiscale*>(inletValues->GetLocalIolet(i))->GetPressure(),
-                                                                                 inletValues->GetLocalIolet(i)->GetPressureMax(),
-                                                                                 inletValues->GetLocalIolet(i)->GetVelocity());
+            // could be a if dynamic_cast<> rather than using a castable? virtual method pattern, if we prefer.
+            if (inletValues->GetLocalIolet(i)->IsRegistrationRequired())
+            {
+              static_cast<lb::boundaries::iolets::InOutLetMultiscale*>(inletValues->GetLocalIolet(i))->Register(intercomms,
+                                                                                                                multiscaleIoletType);
+            }
           }
           for (unsigned int i = 0; i < outletValues->GetLocalIoletCount(); i++)
           {
-            hemelb::log::Logger::Log<hemelb::log::Info, hemelb::log::OnePerCore>("START: Outlet[%i]: Measured Density is %f. Pressure is %f/%f. Velocity is %f",
-                                                                                 i,
-                                                                                 outletValues->GetLocalIolet(i)->GetDensity(GetState()->GetTimeStep()),
-                                                                                 static_cast<lb::boundaries::iolets::InOutLetMultiscale*>(outletValues->GetLocalIolet(i))->GetPressure(),
-                                                                                 outletValues->GetLocalIolet(i)->GetPressureMax(),
-                                                                                 outletValues->GetLocalIolet(i)->GetVelocity());
-          }
-
+            if (outletValues->GetLocalIolet(i)->IsRegistrationRequired())
+            {
+              static_cast<lb::boundaries::iolets::InOutLetMultiscale*>(outletValues->GetLocalIolet(i))->Register(intercomms,
+                                                                                                                 multiscaleIoletType);
+            }
+          }
           // We only have one shared object type so far, an iolet.
           lb::boundaries::iolets::InOutLetVelocityAware::DefineType(multiscaleIoletType);
 
@@ -76,7 +69,6 @@
                                                                                 GlobalIoletCount[1]);
 
           //TODO: Throw a warning when process 0 count mismatches with the aggregate of the others.
-
           bool velocity = false;
           if (velocity == true)
           {
@@ -215,11 +207,6 @@
 
           if (advance)
           {
-<<<<<<< HEAD
-            SimulationMaster::DoTimeStep();
-            hemelb::log::Logger::Log<hemelb::log::Debug, hemelb::log::Singleton>("HemeLB advanced to time %f.",
-                                                                           GetState()->GetTime());
-=======
             /* NOTE: Following triggers DoComms in each InOutLetMultiscale.
              * IoLetMS is aggressive with this, and DoComms will actually
              * complete all the communications, not just initiate them.
@@ -236,19 +223,17 @@
 
             for (unsigned int i = 0; i < inletValues->GetLocalIoletCount(); i++)
             {
-              hemelb::log::Logger::Log<hemelb::log::Debug, hemelb::log::OnePerCore>("Inlet[%i]: Measured Density is %f. Pressure is %f. Velocity is %f",
+              hemelb::log::Logger::Log<hemelb::log::Debug, hemelb::log::OnePerCore>("Inlet[%i]: Measured Density is %f. Pressure is %f.",
                                                                                     i,
                                                                                     inletValues->GetLocalIolet(i)->GetDensity(GetState()->GetTimeStep()),
-                                                                                    inletValues->GetLocalIolet(i)->GetPressureMax(),
-                                                                                    inletValues->GetLocalIolet(i)->GetVelocity());
+                                                                                    inletValues->GetLocalIolet(i)->GetPressureMax());
             }
             for (unsigned int i = 0; i < outletValues->GetLocalIoletCount(); i++)
             {
-              hemelb::log::Logger::Log<hemelb::log::Debug, hemelb::log::OnePerCore>("Outlet[%i]: Measured Density is %f. Pressure is %f. Velocity is %f",
+              hemelb::log::Logger::Log<hemelb::log::Debug, hemelb::log::OnePerCore>("Outlet[%i]: Measured Density is %f. Pressure is %f.",
                                                                                     i,
                                                                                     outletValues->GetLocalIolet(i)->GetDensity(GetState()->GetTimeStep()),
-                                                                                    outletValues->GetLocalIolet(i)->GetPressureMax(),
-                                                                                    outletValues->GetLocalIolet(i)->GetVelocity());
+                                                                                    outletValues->GetLocalIolet(i)->GetPressureMax());
             }
 
             /* Temporary Orchestration hardcode for testing */
@@ -258,7 +243,6 @@
                                                                                    GetState()->GetTime());
               SimulationMaster::DoTimeStep();
             }
->>>>>>> 30afef29
           }
           else
           {
@@ -266,7 +250,6 @@
             return;
           };
         }
-
         Intercommunicator &intercomms;
         typename Intercommunicator::IntercommunicandTypeT multiscaleIoletType;
 
@@ -383,8 +366,8 @@
 
           return outList;
         }
-    }
-    ;
+    };
+
   }
 }
 

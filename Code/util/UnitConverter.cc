--- conflicted
+++ resolved
@@ -43,51 +43,30 @@
 
     distribn_t UnitConverter::ConvertVelocityToLatticeUnits(double velocity) const
     {
-<<<<<<< HEAD
-      return velocity * ( ( (mParams->Tau - 0.5) / 3.0) * voxel_size)
+      return velocity * ( ( (mParams->Tau() - 0.5) / 3.0) * voxel_size)
           / (BLOOD_VISCOSITY_Pa_s / BLOOD_DENSITY_Kg_per_m3);
-=======
-      return velocity * ( ( (mParams->Tau() - 0.5) / 3.0) * voxel_size) / (BLOOD_VISCOSITY_Pa_s
-          / BLOOD_DENSITY_Kg_per_m3);
->>>>>>> f9451221
     }
 
     double UnitConverter::ConvertVelocityToPhysicalUnits(distribn_t velocity) const
     {
       // convert velocity from lattice units to physical units (m/s)
-<<<<<<< HEAD
       return velocity * (BLOOD_VISCOSITY_Pa_s / BLOOD_DENSITY_Kg_per_m3)
-          / ( ( (mParams->Tau - 0.5) / 3.0) * voxel_size);
-=======
-      return velocity * (BLOOD_VISCOSITY_Pa_s / BLOOD_DENSITY_Kg_per_m3) / ( ( (mParams->Tau()
-          - 0.5) / 3.0) * voxel_size);
->>>>>>> f9451221
+          / ( ( (mParams->Tau() - 0.5) / 3.0) * voxel_size);
     }
 
     distribn_t UnitConverter::ConvertStressToLatticeUnits(double stress) const
     {
       return stress * (BLOOD_DENSITY_Kg_per_m3 / (BLOOD_VISCOSITY_Pa_s * BLOOD_VISCOSITY_Pa_s))
-<<<<<<< HEAD
-          * ( ( (mParams->Tau - 0.5) / 3.0) * voxel_size)
-          * ( ( (mParams->Tau - 0.5) / 3.0) * voxel_size);
-=======
-          * ( ( (mParams->Tau() - 0.5) / 3.0) * voxel_size) * ( ( (mParams->Tau() - 0.5) / 3.0)
-          * voxel_size);
->>>>>>> f9451221
+          * ( ( (mParams->Tau() - 0.5) / 3.0) * voxel_size)
+          * ( ( (mParams->Tau() - 0.5) / 3.0) * voxel_size);
     }
 
     double UnitConverter::ConvertStressToPhysicalUnits(distribn_t stress) const
     {
       // convert stress from lattice units to physical units (Pa)
-<<<<<<< HEAD
       return stress * BLOOD_VISCOSITY_Pa_s * BLOOD_VISCOSITY_Pa_s
-          / (BLOOD_DENSITY_Kg_per_m3 * ( ( (mParams->Tau - 0.5) / 3.0) * voxel_size)
-              * ( ( (mParams->Tau - 0.5) / 3.0) * voxel_size));
-=======
-      return stress * BLOOD_VISCOSITY_Pa_s * BLOOD_VISCOSITY_Pa_s / (BLOOD_DENSITY_Kg_per_m3
-          * ( ( (mParams->Tau() - 0.5) / 3.0) * voxel_size) * ( ( (mParams->Tau() - 0.5) / 3.0)
-          * voxel_size));
->>>>>>> f9451221
+          / (BLOOD_DENSITY_Kg_per_m3 * ( ( (mParams->Tau() - 0.5) / 3.0) * voxel_size)
+              * ( ( (mParams->Tau() - 0.5) / 3.0) * voxel_size));
     }
 
   }

--- conflicted
+++ resolved
@@ -100,14 +100,12 @@
 {
   double dummy_density;
 
-  int l;
-
   unsigned int boundary_type, boundary_id;
 
-  for (l = 0; l < D3Q15::NUMVECTORS; l++)
-  {
-    f_neq[l] = f[l];
-  }
+  for (unsigned int l = 0; l < D3Q15::NUMVECTORS; l++)
+    {
+      f_neq[ l ] = f[ l ];
+    }
   boundary_type = site_data & SITE_TYPE_MASK;
 
   if (boundary_type == FLUID_TYPE)
@@ -127,57 +125,15 @@
       *density = outlet_density[boundary_id];
     }
 
-<<<<<<< HEAD
     D3Q15::CalculateDensityAndVelocity(f, dummy_density, *vx, *vy, *vz);
     D3Q15::CalculateFeq(*density, *vx, *vy, *vz, f);
-
-  }
-  for (l = 0; l < D3Q15::NUMVECTORS; l++)
-  {
-    f_neq[l] -= f[l];
-  }
-=======
-// Calculate the BCs for each boundary site type and the
-// non-equilibrium distribution functions.
-void LBM::lbmCalculateBC (double f[], unsigned int site_data, double *density,
-		     double *vx, double *vy, double *vz, double f_neq[])
-{
-  double dummy_density;
-
-  unsigned int boundary_type, boundary_id;
-
+    
+  }
   for (unsigned int l = 0; l < D3Q15::NUMVECTORS; l++)
     {
-      f_neq[ l ] = f[ l ];
-    }
-  boundary_type = site_data & SITE_TYPE_MASK;
-
-  if (boundary_type == FLUID_TYPE)
-    {
-      D3Q15::CalculateDensityAndVelocity(f, density, vx, vy, vz);
-    }
-  else
-    {
-      boundary_id     = (site_data & BOUNDARY_ID_MASK)     >> BOUNDARY_ID_SHIFT;
-
-      if (boundary_type == INLET_TYPE)
-	{
-	  *density = inlet_density[ boundary_id ];
-	}
-      else
-	{
-	  *density = outlet_density[ boundary_id ];
-	}
-
-      D3Q15::CalculateDensityAndVelocity(f, &dummy_density, vx, vy, vz);
-      D3Q15::CalculateFeq(*density, *vx, *vy, *vz, f);
-
-    }
-  for (unsigned int l = 0; l < D3Q15::NUMVECTORS; l++)
-    {
       f_neq[ l ] -= f[ l ];
     }
->>>>>>> 1f253163
+  
 }
 
 void LBM::lbmUpdateBoundaryDensities(int cycle_id, int time_step)
@@ -241,40 +197,23 @@
 
   density = 0.;
 
-<<<<<<< HEAD
-  for (i = 0; i < outlets; i++)
-  {
-    density += outlet_density_avg[i] - outlet_density_amp[i];
-  }
+  for (int i = 0; i < outlets; i++)
+    {
+      density += outlet_density_avg[i] - outlet_density_amp[i];
+    }
   density /= outlets;
 
-  for (i = 0; i < net->my_sites; i++)
-  {
-=======
-  for (int i = 0; i < outlets; i++)
-    {
-      density += outlet_density_avg[i] - outlet_density_amp[i];
-    }
-  density /= outlets;
-
   for (int i = 0; i < net->my_sites; i++)
     {
->>>>>>> 1f253163
     D3Q15::CalculateFeq(density, 0.0, 0.0, 0.0, f_eq);
 
     f_old_p = &f_old[i * D3Q15::NUMVECTORS];
     f_new_p = &f_new[i * D3Q15::NUMVECTORS];
 
-<<<<<<< HEAD
-    for (l = 0; l < D3Q15::NUMVECTORS; l++)
-    {
-      f_new_p[l] = f_old_p[l] = f_eq[l];
-=======
-	  for (unsigned int l = 0; l < D3Q15::NUMVECTORS; l++)
-	    {
-	      f_new_p[ l ] = f_old_p[ l ] = f_eq[ l ];
-	    }
->>>>>>> 1f253163
+    for (unsigned int l = 0; l < D3Q15::NUMVECTORS; l++)
+      {
+	f_new_p[ l ] = f_old_p[ l ] = f_eq[ l ];
+      }
     }
   }
 }

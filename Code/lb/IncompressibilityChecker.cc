<<<<<<< HEAD
// 
// Copyright (C) University College London, 2007-2012, all rights reserved.
// 
// This file is part of HemeLB and is CONFIDENTIAL. You may not work 
// with, install, use, duplicate, modify, redistribute or share this
// file, or any part thereof, other than as allowed by any agreement
// specifically made by you with University College London.
// 
#include "lb/IncompressibilityChecker.h"
=======

// This file is part of HemeLB and is Copyright (C)
// the HemeLB team and/or their institutions, as detailed in the
// file AUTHORS. This software is provided under the terms of the
// license in the file LICENSE.

#include "lb/lattices/D3Q15.h"
#include "lb/IncompressibilityChecker.hpp"
>>>>>>> ed537dd8

namespace hemelb
{
  namespace net
  {
    template<>
    MPI_Datatype MpiDataTypeTraits<lb::DensityEtc>::RegisterMpiDataType()
    {
      MPI_Datatype dType = lb::IncompressibilityChecker::GetDensityMpiDatatype();
      HEMELB_MPI_CALL(MPI_Type_commit, (&dType));
      return dType;
    }
  }

  namespace lb
  {
    /**
     * Create the MPI Datatype for sending DensityEtc structs.
     */
    MPI_Datatype IncompressibilityChecker::GetDensityMpiDatatype()
    {
      HEMELB_MPI_TYPE_BEGIN(dType, ::hemelb::lb::DensityEtc, 3);
      HEMELB_MPI_TYPE_ADD_MEMBER(min);
      HEMELB_MPI_TYPE_ADD_MEMBER(max);
      HEMELB_MPI_TYPE_ADD_MEMBER(maxVel);
      HEMELB_MPI_TYPE_END(dType, ::hemelb::lb::DensityEtc);
      return dType;
    }

    void IncompressibilityChecker::UpdateDensityEtc(const DensityEtc& in, DensityEtc& inout)
    {
      inout.min = std::min(in.min, inout.min);
      inout.max = std::max(in.max, inout.max);
      inout.maxVel = std::max(in.maxVel, inout.maxVel);
    }

    void IncompressibilityChecker::MpiOpUpdateFunc(void* invec, void* inoutvec, int *len,
                                                   MPI_Datatype *datatype)
    {
      const DensityEtc* iv = static_cast<const DensityEtc*>(invec);
      DensityEtc* iov = static_cast<DensityEtc*>(inoutvec);
      for (int i = 0; i < *len; ++i)
      {
        UpdateDensityEtc(iv[i], iov[i]);
      }
    }

    IncompressibilityChecker::IncompressibilityChecker(
        const geometry::LatticeData * latticeData, net::Net* net, SimulationState* simState,
        lb::MacroscopicPropertyCache& propertyCache, reporting::Timers& timings,
        distribn_t maximumRelativeDensityDifferenceAllowed) :
        net::CollectiveAction(net->GetCommunicator(), timings[reporting::Timers::mpiWait]),
            mLatDat(latticeData), propertyCache(propertyCache), mSimState(simState),
            maximumRelativeDensityDifferenceAllowed(maximumRelativeDensityDifferenceAllowed),
            workTimer(timings[reporting::Timers::monitoring])
    {
      HEMELB_MPI_CALL(MPI_Op_create, (&IncompressibilityChecker::MpiOpUpdateFunc, 1, &reduction));
      localDensity.min = std::numeric_limits<double>::max();
      localDensity.max = -std::numeric_limits<double>::max();
      localDensity.maxVel = 0;
      globalDensity = localDensity;
    }

    IncompressibilityChecker::~IncompressibilityChecker()
    {
      HEMELB_MPI_CALL(MPI_Op_free, (&reduction));
    }

    distribn_t IncompressibilityChecker::GetGlobalSmallestDensity() const
    {
      return globalDensity.min;
    }

    distribn_t IncompressibilityChecker::GetGlobalLargestDensity() const
    {
      return globalDensity.max;
    }

    double IncompressibilityChecker::GetMaxRelativeDensityDifference() const
    {
      distribn_t maxDensityDiff = GetGlobalLargestDensity() - GetGlobalSmallestDensity();
      if (maxDensityDiff < 0.0)
        return std::numeric_limits<double>::quiet_NaN();

      return maxDensityDiff / REFERENCE_DENSITY;
    }

    double IncompressibilityChecker::GetMaxRelativeDensityDifferenceAllowed() const
    {
      return maximumRelativeDensityDifferenceAllowed;
    }

    void IncompressibilityChecker::PreSend()
    {
      for (site_t i = 0; i < mLatDat->GetLocalFluidSiteCount(); i++)
      {
        DensityEtc etc;
        etc.min = propertyCache.densityCache.Get(i);
        etc.max = propertyCache.densityCache.Get(i);
        etc.maxVel = propertyCache.velocityCache.Get(i).GetMagnitude();
        UpdateDensityEtc(etc, localDensity);
      }

    }
    /**
     * Initiate the collective.
     */
    void IncompressibilityChecker::Send(void)
    {
      // Begin collective.
      collectiveReq = collectiveComm.Iallreduce(localDensity, reduction, globalDensity);
    }

    bool IncompressibilityChecker::IsDensityDiffWithinRange() const
    {
      return (GetMaxRelativeDensityDifference() < maximumRelativeDensityDifferenceAllowed);
    }

    void IncompressibilityChecker::Report(ctemplate::TemplateDictionary& dictionary)
    {
      if (!IsDensityDiffWithinRange())
      {
        ctemplate::TemplateDictionary *incomp = dictionary.AddSectionDictionary("DENSITIES");
        incomp->SetFormattedValue("ALLOWED",
                                  "%.1f%%",
                                  GetMaxRelativeDensityDifferenceAllowed() * 100);
        incomp->SetFormattedValue("ACTUAL", "%.1f%%", GetMaxRelativeDensityDifference() * 100);
      }
    }

    double IncompressibilityChecker::GetGlobalLargestVelocityMagnitude() const
    {
      return globalDensity.maxVel;
    }

  }
}<|MERGE_RESOLUTION|>--- conflicted
+++ resolved
@@ -1,23 +1,9 @@
-<<<<<<< HEAD
-// 
-// Copyright (C) University College London, 2007-2012, all rights reserved.
-// 
-// This file is part of HemeLB and is CONFIDENTIAL. You may not work 
-// with, install, use, duplicate, modify, redistribute or share this
-// file, or any part thereof, other than as allowed by any agreement
-// specifically made by you with University College London.
-// 
-#include "lb/IncompressibilityChecker.h"
-=======
-
 // This file is part of HemeLB and is Copyright (C)
 // the HemeLB team and/or their institutions, as detailed in the
 // file AUTHORS. This software is provided under the terms of the
 // license in the file LICENSE.
 
-#include "lb/lattices/D3Q15.h"
-#include "lb/IncompressibilityChecker.hpp"
->>>>>>> ed537dd8
+#include "lb/IncompressibilityChecker.h"
 
 namespace hemelb
 {

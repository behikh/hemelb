--- conflicted
+++ resolved
@@ -24,17 +24,7 @@
                                                          const double iStressType,
                                                          const double iStressParam)
       {
-<<<<<<< HEAD
         if (iDoRayTracing)
-=======
-        double *f;
-
-        unsigned int boundary_id;
-
-        f = &f_old[i * D3Q15::NUMVECTORS];
-
-        for (unsigned int l = 0; l < D3Q15::NUMVECTORS; l++)
->>>>>>> 1f253163
         {
           DoCollisionsInternal<true> (iOmega, iFOldAll, iFNewAll, iFIdAll,
                                       iFirstIndex, iSiteCount,
@@ -71,16 +61,15 @@
 
           lDensity = mBoundaryDensityArray[net->GetBoundaryId(iIndex)];
 
-          for(int ii = 0; ii < D3Q15::NUMVECTORS; ii++)
+          for(unsigned int ii = 0; ii < D3Q15::NUMVECTORS; ii++)
           {
             lFNeq[ii] = lFOld[ii];
           }
 
-<<<<<<< HEAD
           // Temporarily store FEq in FNeq
           D3Q15::CalculateFeq(lDensity, 0.0, 0.0, 0.0, lFOld);
 
-          for (int ii = 0; ii < D3Q15::NUMVECTORS; ii++)
+          for (unsigned int ii = 0; ii < D3Q15::NUMVECTORS; ii++)
           {
             iFNewAll[iFIdAll[iIndex * D3Q15::NUMVECTORS + ii]] = lFOld[ii];
             lFNeq[ii]-= lFOld[ii];
@@ -89,11 +78,6 @@
           Collision::UpdateMinsAndMaxes<tDoRayTracing> (0.0, 0.0, 0.0, iIndex, lFNeq,
                                              lDensity, bMinimaAndMaxima, net,
                                              iStressType, iStressParam);
-=======
-        for (unsigned int ii = 0; ii < D3Q15::NUMVECTORS; ii++)
-        {
-          f_neq[ii] -= (f_new[f_id[i * D3Q15::NUMVECTORS + ii]] = f[ii]);
->>>>>>> 1f253163
         }
       }
     }

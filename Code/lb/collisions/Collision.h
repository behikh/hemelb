#ifndef HEMELB_LB_COLLISIONS_COLLISION_H
#define HEMELB_LB_COLLISIONS_COLLISION_H

#include "vis/Control.h"
#include "geometry/LatticeData.h"
#include "lb/LbmParameters.h"

#include <math.h>

namespace hemelb
{
  namespace lb
  {
    namespace collisions
    {

<<<<<<< HEAD
      struct MinsAndMaxes
      {
        public:
          MinsAndMaxes();

          double MinDensity;
          double MaxDensity;
          double MinVelocity;
          double MaxVelocity;
          double MinStress;
          double MaxStress;
      };

=======
>>>>>>> 5ef63648
      class Collision
      {
        public:
          virtual void DoCollisions(const bool iDoRayTracing,
                                    const int iFirstIndex,
                                    const int iSiteCount,
                                    const LbmParameters &iLbmParams,
                                    geometry::LatticeData &bLatDat,
                                    hemelb::vis::Control *iControl);

          virtual void PostStep(const bool iDoRayTracing,
                                const int iFirstIndex,
                                const int iSiteCount,
                                const LbmParameters &iLbmParams,
                                geometry::LatticeData &bLatDat,
                                hemelb::vis::Control *iControl);

        protected:
          // Use a protected constructor to ensure the class is never instantiated.
          Collision();
          virtual ~Collision();

          template<bool tDoRayTracing>
          void UpdateMinsAndMaxes(double iVx,
                                  double iVy,
                                  double iVz,
                                  const int &iSiteIndex,
                                  const double *f_neq,
                                  const double &iDensity,
                                  const geometry::LatticeData &iLatDat,
                                  const LbmParameters &iLbmParams,
                                  hemelb::vis::Control *iControl)
          {
            if (tDoRayTracing)
            {
              double rtStress;

              if (iLbmParams.StressType == ShearStress)
              {
                if (iLatDat.GetNormalToWall(iSiteIndex)[0] > BIG_NUMBER)
                {
                  rtStress = BIG_NUMBER;
                }
                else
                {
                  D3Q15::CalculateShearStress(iDensity,
                                              f_neq,
                                              iLatDat.GetNormalToWall(iSiteIndex),
                                              rtStress,
                                              iLbmParams.StressParameter);
                }
              }
              else
              {
                D3Q15::CalculateVonMisesStress(f_neq, rtStress, iLbmParams.StressParameter);
              }

              // TODO: It'd be nice if the /iDensity were unnecessary.
              double lVelocity = sqrt(iVx * iVx + iVy * iVy + iVz * iVz) / iDensity;
              iControl->RegisterSite(iSiteIndex, iDensity, lVelocity, rtStress);
            }
          }
      };
    }
  }
}

#endif //HEMELB_LB_COLLISIONS_COLLISION_H<|MERGE_RESOLUTION|>--- conflicted
+++ resolved
@@ -14,22 +14,6 @@
     namespace collisions
     {
 
-<<<<<<< HEAD
-      struct MinsAndMaxes
-      {
-        public:
-          MinsAndMaxes();
-
-          double MinDensity;
-          double MaxDensity;
-          double MinVelocity;
-          double MaxVelocity;
-          double MinStress;
-          double MaxStress;
-      };
-
-=======
->>>>>>> 5ef63648
       class Collision
       {
         public:

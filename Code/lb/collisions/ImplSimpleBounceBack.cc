#include "lb/collisions/ImplSimpleBounceBack.h"

namespace hemelb
{
  namespace lb
  {
    namespace collisions
    {

      void ImplSimpleBounceBack::DoCollisions(const bool iDoRayTracing,
                                              const double iOmega,
                                              double iFOldAll[],
                                              double iFNewAll[],
                                              const int iFIdAll[],
                                              const int iFirstIndex,
                                              const int iSiteCount,
                                              MinsAndMaxes* bMinimaAndMaxima,
                                              const Net* net,
                                              const double iStressType,
                                              const double iStressParam)
      {
        if (iDoRayTracing)
        {
          DoCollisionsInternal<true> (iOmega, iFOldAll, iFNewAll, iFIdAll,
                                      iFirstIndex, iSiteCount,
                                      bMinimaAndMaxima, net, iStressType,
                                      iStressParam);
        }
        else
        {
          DoCollisionsInternal<false> (iOmega, iFOldAll, iFNewAll, iFIdAll,
                                       iFirstIndex, iSiteCount,
                                       bMinimaAndMaxima, net, iStressType,
                                       iStressParam);
        }
      }

      template<bool tDoRayTracing>
      void ImplSimpleBounceBack::DoCollisionsInternal(const double iOmega,
                                                      double iFOldAll[],
                                                      double iFNewAll[],
                                                      const int iFIdAll[],
                                                      const int iFirstIndex,
                                                      const int iSiteCount,
                                                      MinsAndMaxes* bMinimaAndMaxima,
                                                      const Net* net,
                                                      const double iStressType,
                                                      const double iStressParam)
      {
        for (int lIndex = iFirstIndex; lIndex < (iFirstIndex + iSiteCount); lIndex++)
        {
          double *lFOld = &iFOldAll[lIndex * D3Q15::NUMVECTORS];
          double lFNeq[D3Q15::NUMVECTORS];
          double lVx, lVy, lVz, lDensity;

          for (int ii = 0; ii < D3Q15::NUMVECTORS; ii++)
          {
            lFNeq[ii] = lFOld[ii];
          }

<<<<<<< HEAD
          D3Q15::CalculateDensityVelocityFEq(lFNeq, lDensity, lVx, lVy, lVz,
                                             lFOld);

          for (int ii = 0; ii < D3Q15::NUMVECTORS; ii++)
          {
            // The actual bounce-back lines, including streaming and collision. Basically swap the non-equilibrium components of f in each of the opposing pairs of directions.
            int lStreamTo = (net->HasBoundary(lIndex, ii))
              ? ( (lIndex * D3Q15::NUMVECTORS) + D3Q15::INVERSEDIRECTIONS[ii])
              : iFIdAll[lIndex * D3Q15::NUMVECTORS + ii];

            // Remember, oFNeq currently hold the equilibrium distribution. We
            // simultaneously use this and correct it, here.
            iFNewAll[lStreamTo] = lFOld[ii] += iOmega * (lFNeq[ii] -= lFOld[ii]);
          }

          UpdateMinsAndMaxes<tDoRayTracing> (lVx, lVy, lVz, lIndex, lFNeq,
                                             lDensity, bMinimaAndMaxima, net,
                                             iStressType, iStressParam);
=======
        for (unsigned int ii = 0; ii < D3Q15::NUMVECTORS; ii++)
        {
          // The actual bounce-back lines, including streaming and collision. Basically swap the non-equilibrium components of f in each of the opposing pairs of directions.
          int lStreamTo = (0 == (boundary_config & (1U << (ii - 1))))
            ? f_id[iIndex * D3Q15::NUMVECTORS + ii]
            : ( (iIndex * D3Q15::NUMVECTORS) + D3Q15::INVERSEDIRECTIONS[ii]);

          // Remember, oFNeq currently hold the equilibrium distribution. We
          // simultaneously use this and correct it, here.
          f_new[lStreamTo] = f[ii] + iOmega * (oFNeq[ii] = f[ii] - oFNeq[ii]);
>>>>>>> 1f253163
        }
      }

    }
  }
}<|MERGE_RESOLUTION|>--- conflicted
+++ resolved
@@ -53,16 +53,15 @@
           double lFNeq[D3Q15::NUMVECTORS];
           double lVx, lVy, lVz, lDensity;
 
-          for (int ii = 0; ii < D3Q15::NUMVECTORS; ii++)
+          for (unsigned int ii = 0; ii < D3Q15::NUMVECTORS; ii++)
           {
             lFNeq[ii] = lFOld[ii];
           }
 
-<<<<<<< HEAD
           D3Q15::CalculateDensityVelocityFEq(lFNeq, lDensity, lVx, lVy, lVz,
                                              lFOld);
 
-          for (int ii = 0; ii < D3Q15::NUMVECTORS; ii++)
+          for (unsigned int ii = 0; ii < D3Q15::NUMVECTORS; ii++)
           {
             // The actual bounce-back lines, including streaming and collision. Basically swap the non-equilibrium components of f in each of the opposing pairs of directions.
             int lStreamTo = (net->HasBoundary(lIndex, ii))
@@ -77,18 +76,6 @@
           UpdateMinsAndMaxes<tDoRayTracing> (lVx, lVy, lVz, lIndex, lFNeq,
                                              lDensity, bMinimaAndMaxima, net,
                                              iStressType, iStressParam);
-=======
-        for (unsigned int ii = 0; ii < D3Q15::NUMVECTORS; ii++)
-        {
-          // The actual bounce-back lines, including streaming and collision. Basically swap the non-equilibrium components of f in each of the opposing pairs of directions.
-          int lStreamTo = (0 == (boundary_config & (1U << (ii - 1))))
-            ? f_id[iIndex * D3Q15::NUMVECTORS + ii]
-            : ( (iIndex * D3Q15::NUMVECTORS) + D3Q15::INVERSEDIRECTIONS[ii]);
-
-          // Remember, oFNeq currently hold the equilibrium distribution. We
-          // simultaneously use this and correct it, here.
-          f_new[lStreamTo] = f[ii] + iOmega * (oFNeq[ii] = f[ii] - oFNeq[ii]);
->>>>>>> 1f253163
         }
       }
 

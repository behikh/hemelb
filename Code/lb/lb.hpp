--- conflicted
+++ resolved
@@ -443,63 +443,19 @@
 
           geometry::Site site = mLatDat->GetSite(my_site_id);
 
-<<<<<<< HEAD
+          /// @todo #111 It should possible to compute shear stress in the whole domain, not only at the boundary
           if (mParams.StressType == hemelb::lb::ShearStress && !site.IsEdge())
           {
+            /**
+             *  @todo #111 This is a pretty meaningless way of saying that you cannot compute stress for this site.
+             *  The -1 value will be later on translated to physical units and will end up being different values
+             *  for different runs depending on grid and simulation parameters.
+             */
             stress = -1.0;
-=======
-          if (typeid(LB_KERNEL) == typeid(lb::kernels::Entropic<LatticeType>))
-          {
-            LatticeType::CalculateEntropicDensityVelocityFEq(site.GetFOld(), density, vx, vy, vz, f_eq);
           }
           else
           {
-            LatticeType::CalculateDensityVelocityFEq(site.GetFOld(), density, vx, vy, vz, f_eq);
-          }
-
-          for (unsigned int l = 0; l < LatticeType::NUMVECTORS; l++)
-          {
-            f_neq[l] = site.GetFOld()[l] - f_eq[l];
-          }
-
-          if (mParams.StressType == hemelb::lb::ShearStress)
-          {
-            /// @todo #111 It should possible to compute shear stress in the whole domain, not only at the boundary
-            if (!site.IsEdge())
-            {
-              /**
-               *  @todo #111 This is a pretty meaningless way of saying that you cannot compute stress for this site.
-               *  The -1 value will be later on translated to physical units and will end up being different values
-               *  for different runs depending on grid and simulation parameters.
-               */
-              stress = -1.0;
-            }
-            else
-            {
-              /// @todo #138, wall normals don't seem to be initialised properly, they appear to be [nan,nan,nan]
-#ifdef HAVE_STD_ISNAN
-              if (std::isnan(site.GetWallNormal()[0]) || std::isnan(site.GetWallNormal()[1]) || std::isnan(site.GetWallNormal()[2]))
-              {
-                log::Logger::Log<log::Info, log::OnePerCore>("Wall normals not initialised properly, shear stress estimates are rubbish!");
-              }
-#endif
-#ifdef HAVE_ISNAN
-              if (isnan(site.GetWallNormal()[0]) || isnan(site.GetWallNormal()[1]) || isnan(site.GetWallNormal()[2]))
-              {
-                log::Logger::Log<log::Info, log::OnePerCore>("Wall normals not initialised properly, shear stress estimates are rubbish!");
-              }
-#endif
-
-              LatticeType::CalculateShearStress(density,
-                                                f_neq,
-                                                site.GetWallNormal(),
-                                                stress,
-                                                mParams.GetStressParameter());
-            }
->>>>>>> ba69282b
-          }
-          else
-          {
+            /// @todo #138, wall normals don't seem to be initialised properly, they appear to be [nan,nan,nan]
             stress = propertyCache.GetStress(my_site_id);
           }
 
@@ -553,8 +509,8 @@
     template<class LatticeType>
     void LBM<LatticeType>::ReadVisParameters()
     {
-      distribn_t density_min = std::numeric_limits < distribn_t > ::max();
-      distribn_t density_max = std::numeric_limits < distribn_t > ::min();
+      distribn_t density_min = std::numeric_limits<distribn_t>::max();
+      distribn_t density_max = std::numeric_limits<distribn_t>::min();
 
       distribn_t velocity_max = mUnits->ConvertVelocityToLatticeUnits(mSimConfig->MaxVelocity);
       distribn_t stress_max = mUnits->ConvertStressToLatticeUnits(mSimConfig->MaxStress);

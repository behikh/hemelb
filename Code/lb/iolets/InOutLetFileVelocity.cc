--- conflicted
+++ resolved
@@ -1,12 +1,8 @@
-//
-// Copyright (C) University College London, 2007-2013, all rights reserved.
-//
-// This file is part of HemeLB and is CONFIDENTIAL. You may not work
-// with, install, use, duplicate, modify, redistribute or share this
-// file, or any part thereof, other than as allowed by any agreement
-// specifically made by you with University College London.
-//
-
+
+// This file is part of HemeLB and is Copyright (C)
+// the HemeLB team and/or their institutions, as detailed in the
+// file AUTHORS. This software is provided under the terms of the
+// license in the file LICENSE.
 #include "lb/iolets/InOutLetFileVelocity.h"
 #include <algorithm>
 #include <fstream>
@@ -295,13 +291,8 @@
         useWeightsFromFile = true;
         #endif
 
-<<<<<<< HEAD
         //if the new velocity approximation is enabled, then we want to create a lookup table here.
         if(useWeightsFromFile) {
-=======
-        if(useWeightsFromFile) {
-          //if the new velocity approximation is enabled, then we want to create a lookup table here.
->>>>>>> c7833470
           const std::string in_name = velocityFilePath + ".weights.txt";
           util::check_file(in_name.c_str());
 

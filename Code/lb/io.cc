/*! \file config.cc
 \brief In this file, the functions useful for the input/output are reported
 */
#include <limits.h>
#include <sstream>
#include <math.h>
#include <string.h>

#include "debug/Debugger.h"
#include "lb/lb.h"
#include "net/net.h"
#include "util/utilityFunctions.h"
#include "io/writers/xdr/XdrMemReader.h"
#include "io/writers/xdr/XdrMemWriter.h"
#include "io/writers/ascii/AsciiFileWriter.h"
#include "geometry/LatticeData.h"
#include "io/formats/snapshot.h"

namespace hemelb
{
  namespace lb
  {
    void LBM::ReadParameters()
    {
      inlets = (int) mSimConfig->Inlets.size();
      outlets = (int) mSimConfig->Outlets.size();

      inlet_normal = new distribn_t[3 * inlets];

      for (int ii = 0; ii < inlets; ii++)
      {
        inlet_normal[3 * ii] = mSimConfig->Inlets[ii]->Normal.x;
        inlet_normal[3 * ii + 1] = mSimConfig->Inlets[ii]->Normal.y;
        inlet_normal[3 * ii + 2] = mSimConfig->Inlets[ii]->Normal.z;
      }

      mParams.StressType = mSimConfig->StressType;
    }

    void LBM::WriteConfigParallel(hemelb::lb::Stability const stability,
                                  std::string output_file_name) const
    {
      /* This routine writes the flow field on file, using MPIO to coordinate
       * the writing. The format is detailed in io/formats/snapshot.h
       */

      if (stability == hemelb::lb::Unstable)
      {
        MPI_File_delete(&output_file_name[0], MPI_INFO_NULL);
        return;
      }

      MPI_Status lStatus;

      MPI_File lOutputFile;

      MPI_File_open(MPI_COMM_WORLD,
                    &output_file_name[0],
                    MPI_MODE_WRONLY | MPI_MODE_CREATE,
                    MPI_INFO_NULL,
                    &lOutputFile);

      std::string lReadMode = "native";

      MPI_Datatype viewType = MpiDataType<char>();
      MPI_File_set_view(lOutputFile, 0, viewType, viewType, &lReadMode[0], MPI_INFO_NULL);

      topology::NetworkTopology* netTop = topology::NetworkTopology::Instance();

      if (netTop->IsCurrentProcTheIOProc())
      {
        // Write the header according to format detailed in snapshot.h
        char lBuffer[io::formats::snapshot::HeaderLength];
        io::writers::xdr::XdrMemWriter lWriter =
            io::writers::xdr::XdrMemWriter(lBuffer, io::formats::snapshot::HeaderLength);
        lWriter << (unsigned int) io::formats::HemeLbMagicNumber
            << (unsigned int) io::formats::snapshot::MagicNumber
            << (unsigned int) io::formats::snapshot::VersionNumber;
        lWriter << (unsigned int) io::formats::snapshot::HeaderLength;
        lWriter << stability;
        lWriter << mLatDat->GetVoxelSize();
        lWriter << mLatDat->GetOrigin().x << mLatDat->GetOrigin().x << mLatDat->GetOrigin().z;
        lWriter << (int) mLatDat->GetGlobalSiteMins().x << (int) mLatDat->GetGlobalSiteMins().y
            << (int) mLatDat->GetGlobalSiteMins().z;
        lWriter << (int) mLatDat->GetGlobalSiteMaxes().x << (int) mLatDat->GetGlobalSiteMaxes().y
            << (int) mLatDat->GetGlobalSiteMaxes().z;
        lWriter << (int) mLatDat->GetTotalFluidSites();

        MPI_File_write(lOutputFile,
                       lBuffer,
                       io::formats::snapshot::HeaderLength,
                       MpiDataType(lBuffer[0]),
                       &lStatus);
      }

      /* Now we write a record for each voxel.
       * Each task is responsible for creating (locally) a buffer which
       * contains all the records for the fluid sites for which it's
       * responsible. We then use MPIO to write these buffers (in rank order)
       * into the file after the header.
       */

      // This is the position in the file where the local task's voxels will be written.
      site_t lLocalSitesInitialOffset = io::formats::snapshot::HeaderLength;

      for (proc_t ii = 0; ii < netTop->GetLocalRank(); ii++)
      {
        lLocalSitesInitialOffset += io::formats::snapshot::VoxelRecordLength
            * mLatDat->GetFluidSiteCountOnProc(ii);
      }

      MPI_File_set_view(lOutputFile,
                        lLocalSitesInitialOffset,
                        viewType,
                        viewType,
                        &lReadMode[0],
                        MPI_INFO_NULL);

      site_t lLocalWriteLength = io::formats::snapshot::VoxelRecordLength
          * mLatDat->GetFluidSiteCountOnProc(netTop->GetLocalRank());
      char * lFluidSiteBuffer = new char[lLocalWriteLength];
      hemelb::io::writers::xdr::XdrMemWriter lWriter =
          hemelb::io::writers::xdr::XdrMemWriter(lFluidSiteBuffer,
                                                 (unsigned int) lLocalWriteLength);

      /* The following loops scan over every single macrocell (block). If
       * the block is non-empty, it scans the sites within that block. If the
       * site is fluid and present on the current task, it calculates the
       * flow field and encodes it to the local buffer.
       */
      for (geometry::BlockTraverser blockTrav(*mLatDat); blockTrav.CurrentLocationValid();
          blockTrav.TraverseOne())
      {
        const geometry::Block& block = blockTrav.GetCurrentBlockData();

        if (block.IsEmpty())
        {
          continue;
        }

        for (geometry::SiteTraverser siteTrav = blockTrav.GetSiteTraverser();
            siteTrav.CurrentLocationValid(); siteTrav.TraverseOne())
        {
          if (netTop->GetLocalRank() != block.GetProcessorRankForSite(siteTrav.GetCurrentIndex()))
          {
            continue;
          }

          site_t my_site_id = block.GetLocalContiguousIndexForSite(siteTrav.GetCurrentIndex());

          /* Skip over solid sites. */
          if (my_site_id & BIG_NUMBER3)
            continue;

          distribn_t density, vx, vy, vz, f_eq[D3Q15::NUMVECTORS], f_neq[D3Q15::NUMVECTORS], stress,
              pressure;

          geometry::Site site = mLatDat->GetSite(my_site_id);

          if (site.GetSiteType() == geometry::FLUID_TYPE && !site.IsEdge())
          {
            D3Q15::CalculateDensityVelocityFEq(site.GetFOld(), density, vx, vy, vz, f_eq);

            for (unsigned int l = 0; l < D3Q15::NUMVECTORS; l++)
            {
              f_neq[l] = site.GetFOld()[l] - f_eq[l];
            }

          }
          else
          { // not FLUID_TYPE
            CalculateBC(site.GetFOld(),
                        site.GetSiteType(),
                        site.GetBoundaryId(),
                        &density,
                        &vx,
                        &vy,
                        &vz,
                        f_neq);
          }

          if (mParams.StressType == hemelb::lb::ShearStress)
          {
            if (!site.IsEdge())
            {
              stress = -1.0;
            }
            else
            {
<<<<<<< HEAD
              for (site_t site_j = j; site_j < j + mLatDat->GetBlockSize(); site_j++)
              {
                for (site_t site_k = k; site_k < k + mLatDat->GetBlockSize(); site_k++)
                {

                  m++;
                  if (netTop->GetLocalRank()
                      != mLatDat->GetBlock(n)->processorRankForEachBlockSite[m])
                  {
                    continue;
                  }

                  site_t my_site_id = mLatDat->GetBlock(n)->localContiguousIndex[m];

                  /* Skip over solid sites. */
                  if (my_site_id & BIG_NUMBER3)
                    continue;

                  distribn_t density, vx, vy, vz, f_eq[D3Q15::NUMVECTORS],
                      f_neq[D3Q15::NUMVECTORS], stress, pressure;

                  geometry::SiteData siteData = mLatDat->GetSiteData(my_site_id);

                  if (siteData.GetSiteType() == geometry::FLUID_TYPE && !siteData.IsEdge())
                  {
                    D3Q15::CalculateDensityVelocityFEq(mLatDat->GetFOld(my_site_id
                                                           * D3Q15::NUMVECTORS),
                                                       density,
                                                       vx,
                                                       vy,
                                                       vz,
                                                       f_eq);

                    for (unsigned int l = 0; l < D3Q15::NUMVECTORS; l++)
                    {
                      f_neq[l] = *mLatDat->GetFOld(my_site_id * D3Q15::NUMVECTORS + l) - f_eq[l];
                    }

                  }
                  else
                  { // not FLUID_TYPE
                    CalculateBC(mLatDat->GetFOld(my_site_id * D3Q15::NUMVECTORS),
                                mLatDat->GetSiteType(my_site_id),
                                mLatDat->GetBoundaryId(my_site_id),
                                &density,
                                &vx,
                                &vy,
                                &vz,
                                f_neq);
                  }

                  if (mParams.StressType == hemelb::lb::ShearStress)
                  {
                    if (mLatDat->GetNormalToWall(my_site_id)[0] >= NO_VALUE)
                    {
                      stress = -1.0;
                    }
                    else
                    {
                      D3Q15::CalculateShearStress(density,
                                                  f_neq,
                                                  mLatDat->GetNormalToWall(my_site_id),
                                                  stress,
                                                  mParams.GetStressParameter());
                    }
                  }
                  else
                  {
                    D3Q15::CalculateVonMisesStress(f_neq, stress, mParams.GetStressParameter());
                  }

                  vx /= density;
                  vy /= density;
                  vz /= density;

                  // conversion from lattice to physical units
                  pressure = mUnits->ConvertPressureToPhysicalUnits(density * Cs2);

                  vx = mUnits->ConvertVelocityToPhysicalUnits(vx);
                  vy = mUnits->ConvertVelocityToPhysicalUnits(vy);
                  vz = mUnits->ConvertVelocityToPhysicalUnits(vz);

                  stress = mUnits->ConvertStressToPhysicalUnits(stress);

                  const util::Vector3D<site_t>& siteMins = mLatDat->GetGlobalSiteMins();

                  lWriter << (int) (site_i - siteMins.x) << (int) (site_j - siteMins.y)
                      << (int) (site_k - siteMins.z);

                  lWriter << float(pressure) << float(vx) << float(vy) << float(vz)
                      << float(stress);
                }
              }
=======
              D3Q15::CalculateShearStress(density,
                                          f_neq,
                                          site.GetWallNormal(),
                                          stress,
                                          mParams.GetStressParameter());
>>>>>>> 8340fc32
            }
          }
          else
          {
            D3Q15::CalculateVonMisesStress(f_neq, stress, mParams.GetStressParameter());
          }

          vx /= density;
          vy /= density;
          vz /= density;

          // conversion from lattice to physical units
          pressure = mUnits->ConvertPressureToPhysicalUnits(density * Cs2);

          vx = mUnits->ConvertVelocityToPhysicalUnits(vx);
          vy = mUnits->ConvertVelocityToPhysicalUnits(vy);
          vz = mUnits->ConvertVelocityToPhysicalUnits(vz);

          stress = mUnits->ConvertStressToPhysicalUnits(stress);

          const util::Vector3D<site_t>& siteMins = mLatDat->GetGlobalSiteMins();

          const util::Vector3D<site_t> relativeSiteCoords =
              mLatDat->GetGlobalCoords(blockTrav.GetCurrentLocation(),
                                       siteTrav.GetCurrentLocation()) - siteMins;

          lWriter << (int) relativeSiteCoords.x << (int) relativeSiteCoords.y
              << (int) relativeSiteCoords.z;

          lWriter << float(pressure) << float(vx) << float(vy) << float(vz) << float(stress);
        }
      }

      if (netTop->GetProcessorCount() == 1)
      {
        // On hector, romio doesn't like to write_all to a single-machine communicator.
        // So we do a simple write.
        MPI_File_write(lOutputFile,
                       lFluidSiteBuffer,
                       (int) lLocalWriteLength,
                       MpiDataType(lFluidSiteBuffer[0]),
                       &lStatus);
      }
      else
      {
        // Hand the buffers over to MPIO to write to the file.
        MPI_File_write_all(lOutputFile,
                           lFluidSiteBuffer,
                           (int) lLocalWriteLength,
                           MpiDataType(lFluidSiteBuffer[0]),
                           &lStatus);
      }
      MPI_File_close(&lOutputFile);

      delete[] lFluidSiteBuffer;
    }

    // Calculate the BCs for each boundary site type and the
    // non-equilibrium distribution functions.
    void LBM::CalculateBC(distribn_t f[],
                          hemelb::geometry::SiteType const iSiteType,
                          unsigned int const iBoundaryId,
                          distribn_t *density,
                          distribn_t *vx,
                          distribn_t *vy,
                          distribn_t *vz,
                          distribn_t f_neq[]) const
    {
      distribn_t dummy_density;

      for (unsigned int l = 0; l < D3Q15::NUMVECTORS; l++)
      {
        f_neq[l] = f[l];
      }

      if (iSiteType == hemelb::geometry::FLUID_TYPE)
      {
        D3Q15::CalculateDensityAndVelocity(f, *density, *vx, *vy, *vz);
      }
      else
      {
        if (iSiteType == hemelb::geometry::INLET_TYPE)
        {
          *density = mInletValues->GetBoundaryDensity(iBoundaryId);
        }
        else
        {
          *density = mOutletValues->GetBoundaryDensity(iBoundaryId);
        }

        D3Q15::CalculateDensityAndVelocity(f, dummy_density, *vx, *vy, *vz);
        D3Q15::CalculateFeq(*density, *vx, *vy, *vz, f);

      }
      for (unsigned int l = 0; l < D3Q15::NUMVECTORS; l++)
      {
        f_neq[l] -= f[l];
      }

    }

    void LBM::ReadVisParameters()
    {
      distribn_t density_min = std::numeric_limits<distribn_t>::max();
      distribn_t density_max = std::numeric_limits<distribn_t>::min();

      distribn_t velocity_max = mUnits->ConvertVelocityToLatticeUnits(mSimConfig->MaxVelocity);
      distribn_t stress_max = mUnits->ConvertStressToLatticeUnits(mSimConfig->MaxStress);

      for (int i = 0; i < inlets; i++)
      {
        density_min = util::NumericalFunctions::min(density_min, mInletValues->GetDensityMin(i));
        density_max = util::NumericalFunctions::max(density_max, mInletValues->GetDensityMax(i));
      }
      for (int i = 0; i < outlets; i++)
      {
        density_min = util::NumericalFunctions::min(density_min, mOutletValues->GetDensityMin(i));
        density_max = util::NumericalFunctions::max(density_max, mOutletValues->GetDensityMax(i));
      }

      distribn_t lDensity_threshold_min = density_min;
      distribn_t lDensity_threshold_minmax_inv = 1.0F / (density_max - density_min);
      distribn_t lVelocity_threshold_max_inv = 1.0F / velocity_max;
      distribn_t lStress_threshold_max_inv = 1.0F / stress_max;

      mVisControl->SetSomeParams(mSimConfig->VisBrightness,
                                 lDensity_threshold_min,
                                 lDensity_threshold_minmax_inv,
                                 lVelocity_threshold_max_inv,
                                 lStress_threshold_max_inv);
    }
  }
}<|MERGE_RESOLUTION|>--- conflicted
+++ resolved
@@ -187,107 +187,11 @@
             }
             else
             {
-<<<<<<< HEAD
-              for (site_t site_j = j; site_j < j + mLatDat->GetBlockSize(); site_j++)
-              {
-                for (site_t site_k = k; site_k < k + mLatDat->GetBlockSize(); site_k++)
-                {
-
-                  m++;
-                  if (netTop->GetLocalRank()
-                      != mLatDat->GetBlock(n)->processorRankForEachBlockSite[m])
-                  {
-                    continue;
-                  }
-
-                  site_t my_site_id = mLatDat->GetBlock(n)->localContiguousIndex[m];
-
-                  /* Skip over solid sites. */
-                  if (my_site_id & BIG_NUMBER3)
-                    continue;
-
-                  distribn_t density, vx, vy, vz, f_eq[D3Q15::NUMVECTORS],
-                      f_neq[D3Q15::NUMVECTORS], stress, pressure;
-
-                  geometry::SiteData siteData = mLatDat->GetSiteData(my_site_id);
-
-                  if (siteData.GetSiteType() == geometry::FLUID_TYPE && !siteData.IsEdge())
-                  {
-                    D3Q15::CalculateDensityVelocityFEq(mLatDat->GetFOld(my_site_id
-                                                           * D3Q15::NUMVECTORS),
-                                                       density,
-                                                       vx,
-                                                       vy,
-                                                       vz,
-                                                       f_eq);
-
-                    for (unsigned int l = 0; l < D3Q15::NUMVECTORS; l++)
-                    {
-                      f_neq[l] = *mLatDat->GetFOld(my_site_id * D3Q15::NUMVECTORS + l) - f_eq[l];
-                    }
-
-                  }
-                  else
-                  { // not FLUID_TYPE
-                    CalculateBC(mLatDat->GetFOld(my_site_id * D3Q15::NUMVECTORS),
-                                mLatDat->GetSiteType(my_site_id),
-                                mLatDat->GetBoundaryId(my_site_id),
-                                &density,
-                                &vx,
-                                &vy,
-                                &vz,
-                                f_neq);
-                  }
-
-                  if (mParams.StressType == hemelb::lb::ShearStress)
-                  {
-                    if (mLatDat->GetNormalToWall(my_site_id)[0] >= NO_VALUE)
-                    {
-                      stress = -1.0;
-                    }
-                    else
-                    {
-                      D3Q15::CalculateShearStress(density,
-                                                  f_neq,
-                                                  mLatDat->GetNormalToWall(my_site_id),
-                                                  stress,
-                                                  mParams.GetStressParameter());
-                    }
-                  }
-                  else
-                  {
-                    D3Q15::CalculateVonMisesStress(f_neq, stress, mParams.GetStressParameter());
-                  }
-
-                  vx /= density;
-                  vy /= density;
-                  vz /= density;
-
-                  // conversion from lattice to physical units
-                  pressure = mUnits->ConvertPressureToPhysicalUnits(density * Cs2);
-
-                  vx = mUnits->ConvertVelocityToPhysicalUnits(vx);
-                  vy = mUnits->ConvertVelocityToPhysicalUnits(vy);
-                  vz = mUnits->ConvertVelocityToPhysicalUnits(vz);
-
-                  stress = mUnits->ConvertStressToPhysicalUnits(stress);
-
-                  const util::Vector3D<site_t>& siteMins = mLatDat->GetGlobalSiteMins();
-
-                  lWriter << (int) (site_i - siteMins.x) << (int) (site_j - siteMins.y)
-                      << (int) (site_k - siteMins.z);
-
-                  lWriter << float(pressure) << float(vx) << float(vy) << float(vz)
-                      << float(stress);
-                }
-              }
-=======
               D3Q15::CalculateShearStress(density,
                                           f_neq,
                                           site.GetWallNormal(),
                                           stress,
                                           mParams.GetStressParameter());
->>>>>>> 8340fc32
             }
           }
           else

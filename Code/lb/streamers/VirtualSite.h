
// This file is part of HemeLB and is Copyright (C)
// the HemeLB team and/or their institutions, as detailed in the
// file AUTHORS. This software is provided under the terms of the
// license in the file LICENSE.

#ifndef HEMELB_LB_STREAMERS_VIRTUALSITE_H
#define HEMELB_LB_STREAMERS_VIRTUALSITE_H

#include <vector>

#include "units.h"
#include "util/Vector3D.h"
#include "util/FlatMap.h"
#include "lb/iolets/InOutLet.h"
#include "lb/lattices/LatticeInfo.h"
#include "lb/kernels/BaseKernel.h"

namespace hemelb
{
  namespace lb
  {
    namespace streamers
    {
      using iolets::InOutLet;
      /*
       * Hydrodynamic variables at real sites needed to compute virtual site data.
       */
      struct RSHV
      {
          typedef util::FlatMap<site_t, RSHV>::Type Map;
          // Time step at which this was last updated
          LatticeTimeStep t;
          // Density at that time
          LatticeDensity rho;
          // Velocity at that time
          LatticeVelocity u;
          // Position of the site in iolet coordinates
          LatticePosition posIolet;
      };

      /*
       * Hydrodynamic variables at virtual sites.
       */
      template<class LatticeType>
      struct VSHV : public RSHV
      {
          distribn_t fPostColl[LatticeType::NUMVECTORS];
      };

      // Forward declaration
      template<class LatticeType>
      class VirtualSite;

      /*
       * Extra data attached to each Iolet to enable virtual site BCs.
       */
      template<class LatticeType>
      class VSExtra : public iolets::IoletExtraData
      {
        public:
          VSExtra(InOutLet& iolet) :
              iolets::IoletExtraData(iolet)
          {

          }
          typename VirtualSite<LatticeType>::Map vSites;
          RSHV::Map hydroVarsCache;
      };

      template<class LatticeType>
      class VirtualSite
      {
        public:
          typedef std::map<site_t, VirtualSite<LatticeType> > Map;

          VirtualSite& operator=(const VirtualSite& rhs)
          {
            neighbourDirections = rhs.neighbourDirections;
            neighbourGlobalIds = rhs.neighbourGlobalIds;
            q = rhs.q;
            sumQiSq = rhs.sumQiSq;
            for (unsigned i = 0; i < 3; ++i)
              for (unsigned j = 0; j < 3; ++j)
                velocityMatrixInv[i][j] = rhs.velocityMatrixInv[i][j];
            hv = rhs.hv;
            return *this;
          }

          VirtualSite(const VirtualSite& rhs)
          {
            *this = rhs;
          }

          VirtualSite(kernels::InitParams& initParams, VSExtra<LatticeType>& extra,
                      const LatticeVector& location) :
              sumQiSq(0.)
          {
            hv.t = 0;
            hv.rho = 1.;
            hv.u = LatticeVelocity::Zero();
            hv.posIolet = extra.WorldToIolet(location);

            auto& lattice = LatticeType::GetLatticeInfo();

            distribn_t velocityMatrix[3][3] = { { 0, 0, 0 }, { 0, 0, 0 }, { 0, 0, 0 } };

            // For each site index in the neighbourhood
            for (Direction i = 0; i < lattice.GetNumVectors(); ++i)
            {
              hv.fPostColl[i] = 0.;
              const LatticeVector neighbourLocation = location + lattice.GetVector(i);
              site_t neighGlobalIdx;
              // site_t neighLocalIdx;
              proc_t neighbourSiteHomeProc;
              // Figure out if neighbour is fluid.
              bool isNeighbourFluid = false;
              // Check if neighbour is within our bounding box
              if (neighbourLocation.IsInRange(initParams.latDat->GetGlobalSiteMins(),
                                              initParams.latDat->GetGlobalSiteMaxes()))
              {
<<<<<<< HEAD
                neighGlobalIdx =
                    initParams.latDat->GetGlobalNoncontiguousSiteIdFromGlobalCoords(neighbourLocation);
                // BIG_NUMBER2 means a solid site, we don't store them.
                neighbourSiteHomeProc =
                    initParams.latDat->GetProcIdFromGlobalCoords(neighbourLocation);
=======
                neighGlobalIdx
                    = initParams.latDat->GetGlobalNoncontiguousSiteIdFromGlobalCoords(neighbourLocation);
                neighbourSiteHomeProc
                    = initParams.latDat->GetProcIdFromGlobalCoords(neighbourLocation);
>>>>>>> 470f1847

                // solid site isn't stored
                if (neighbourSiteHomeProc != SITE_OR_BLOCK_SOLID)
                  isNeighbourFluid = true;
              }

              if (!isNeighbourFluid)
              {
                continue;
              }
              else
              {
                // The neighbour is fluid, but does it have an iolet intersection
                // in this direction? If not, we must skip it for consistency.

                // TODO: this really must cope with neigh being off process.
                if (neighbourSiteHomeProc == initParams.latDat->GetLocalRank())
                {
                  site_t neighLocalIdx =
                      initParams.latDat->GetLocalContiguousIdFromGlobalNoncontiguousId(neighGlobalIdx);
                  const geometry::Site<const geometry::LatticeData> neigh =
                      initParams.latDat->GetSite(neighLocalIdx);
                  unsigned inverse = lattice.GetInverseIndex(i);
                  if (!neigh.HasIolet(inverse))
                    continue;
                }
                else
                {
                  throw Exception() << "Need off core site data for VirtualSite neighbour.";
                }
              }

              // It's fluid, so add to the vSite's neighbour list
              neighbourDirections.push_back(i);
              neighbourGlobalIds.push_back(neighGlobalIdx);

              // Add this site's contribution to the velocity matrix.
              LatticePosition xIolet = extra.WorldToIolet(neighbourLocation);
              velocityMatrix[0][0] += xIolet.x * xIolet.x;
              velocityMatrix[0][1] += xIolet.x * xIolet.y;
              velocityMatrix[0][2] += xIolet.x;

              velocityMatrix[1][0] += xIolet.x * xIolet.y;
              velocityMatrix[1][1] += xIolet.y * xIolet.y;
              velocityMatrix[1][2] += xIolet.y;

              velocityMatrix[2][0] += xIolet.x;
              velocityMatrix[2][1] += xIolet.y;
              velocityMatrix[2][2] += 1;

              // Ensure there's an entry in the hydroVars cache for the site.
              RSHV::Map::iterator neighPtr = extra.hydroVarsCache.find(neighGlobalIdx);
              if (neighPtr == extra.hydroVarsCache.end())
              {
                RSHV neighHV;
                neighHV.t = 0;
                neighHV.rho = 1.0;
                neighHV.u = LatticeVelocity::Zero();
                neighHV.posIolet = xIolet;
                extra.hydroVarsCache.insert(RSHV::Map::value_type(neighGlobalIdx, neighHV));
              }

              if (neighbourSiteHomeProc == initParams.latDat->GetLocalRank())
              {
                // Store the cut distance from neigh to the iolet
                // I.e along the direction opposite to i
                site_t neighLocalIdx =
                    initParams.latDat->GetLocalContiguousIdFromGlobalNoncontiguousId(neighGlobalIdx);
                const geometry::Site<const geometry::LatticeData> neigh =
                    initParams.latDat->GetSite(neighLocalIdx);
                AddQ(neigh.GetWallDistance<LatticeType>(lattice.GetInverseIndex(i)));

                // Local sites don't need communication, so we're done here.
              }
              else
              {
                // Create a requirements with the info we need.
                geometry::neighbouring::RequiredSiteInformation requirements(false);

                requirements.Require(geometry::neighbouring::terms::Density);
                requirements.Require(geometry::neighbouring::terms::Velocity);

                initParams.neighbouringDataManager->RegisterNeededSite(neighGlobalIdx,
                                                                       requirements);
                // Store the cut distance from neigh to the iolet
                // I.e along the direction opposite to i
                AddQ(initParams.latDat->GetNeighbouringData().GetCutDistance<LatticeType>(neighGlobalIdx,
                                                                                          lattice.GetInverseIndex(i)));
              }
            }
            distribn_t det = Matrix3DInverse(velocityMatrix, velocityMatrixInv);
            if (det * det < 1e-6)
            {
              // Matrix was close to singular, choose an inverse that instead
              // of fitting, just takes the average velocity.
              for (unsigned i = 0; i < 3; ++i)
                for (unsigned j = 0; j < 3; ++j)
                  velocityMatrixInv[i][j] = 0.;
              velocityMatrixInv[2][2] = 1.0 / velocityMatrix[2][2];
            }
          }

          static distribn_t Matrix3DInverse(const distribn_t m[3][3], distribn_t out[3][3])
          {
            // c => cofactor
            distribn_t c00 = m[1][1] * m[2][2] - m[1][2] * m[2][1];
            distribn_t c01 = m[2][0] * m[1][2] - m[1][0] * m[2][2];
            distribn_t c02 = m[1][0] * m[2][1] - m[2][0] * m[1][1];

            distribn_t det = m[0][0] * c00 + m[0][1] * c01 + m[0][2] * c02;

            out[0][0] = c00 / det;
            out[0][1] = /* c10 / det */(m[2][1] * m[0][2] - m[0][1] * m[2][2]) / det;
            out[0][2] = /* c20 / det */(m[0][1] * m[1][2] - m[1][1] * m[0][2]) / det;

            out[1][0] = c01 / det;
            out[1][1] = /* c11 / det */(m[0][0] * m[2][2] - m[2][0] * m[0][2]) / det;
            out[1][2] = /* c21 / det */(m[1][0] * m[0][2] - m[0][0] * m[1][2]) / det;

            out[2][0] = c02 / det;
            out[2][1] = /* c12 / det */(m[2][0] * m[0][1] - m[0][0] * m[2][1]) / det;
            out[2][2] = /* c22 / det */(m[0][0] * m[1][1] - m[1][0] * m[0][1]) / det;

            return det;
          }
          void AddQ(LatticeDistance qNew)
          {
            q.push_back(qNew);
            sumQiSq += qNew * qNew;
          }

          std::vector<Direction> neighbourDirections;
          std::vector<site_t> neighbourGlobalIds;

          std::vector<LatticeDistance> q;
          distribn_t sumQiSq;
          distribn_t velocityMatrixInv[3][3];
          VSHV<LatticeType> hv;

      };
    }
  }
}

#endif // HEMELB_LB_STREAMERS_VIRTUALSITE_H<|MERGE_RESOLUTION|>--- conflicted
+++ resolved
@@ -119,18 +119,10 @@
               if (neighbourLocation.IsInRange(initParams.latDat->GetGlobalSiteMins(),
                                               initParams.latDat->GetGlobalSiteMaxes()))
               {
-<<<<<<< HEAD
-                neighGlobalIdx =
-                    initParams.latDat->GetGlobalNoncontiguousSiteIdFromGlobalCoords(neighbourLocation);
-                // BIG_NUMBER2 means a solid site, we don't store them.
-                neighbourSiteHomeProc =
-                    initParams.latDat->GetProcIdFromGlobalCoords(neighbourLocation);
-=======
                 neighGlobalIdx
                     = initParams.latDat->GetGlobalNoncontiguousSiteIdFromGlobalCoords(neighbourLocation);
                 neighbourSiteHomeProc
                     = initParams.latDat->GetProcIdFromGlobalCoords(neighbourLocation);
->>>>>>> 470f1847
 
                 // solid site isn't stored
                 if (neighbourSiteHomeProc != SITE_OR_BLOCK_SOLID)

--- conflicted
+++ resolved
@@ -2,11 +2,7 @@
 
 TARGETS := libHemeLbLb.$(LIBEXT)
 
-<<<<<<< HEAD
-SUBDIRS := boundaries
-=======
-SUBDIRS := collisions streamers rheology_models
->>>>>>> 67f484ed
+SUBDIRS := boundaries rheology_models
 
 $(TARGETS)_DEPS = lb.o \
                   io.o \

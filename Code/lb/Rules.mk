include $(MK)/header.mk

TARGETS := libHemeLbLb.$(LIBEXT)

<<<<<<< HEAD
SUBDIRS := collisions streamers boundaries

=======
>>>>>>> a4fbc3fb
$(TARGETS)_DEPS = lb.o \
                  io.o \
                  HFunction.o \
                  StabilityTester.o \
                  EntropyTester.o \
                  SimulationState.o

INCLUDES_$(d) := $(INCLUDES_$(parent))

include $(MK)/footer.mk<|MERGE_RESOLUTION|>--- conflicted
+++ resolved
@@ -2,17 +2,15 @@
 
 TARGETS := libHemeLbLb.$(LIBEXT)
 
-<<<<<<< HEAD
-SUBDIRS := collisions streamers boundaries
+SUBDIRS := boundaries
 
-=======
->>>>>>> a4fbc3fb
 $(TARGETS)_DEPS = lb.o \
                   io.o \
                   HFunction.o \
                   StabilityTester.o \
                   EntropyTester.o \
-                  SimulationState.o
+                  SimulationState.o \
+                  $(foreach sd,$(SUBDIRS_$(d)),$(call subtree_tgts,$(sd)))
 
 INCLUDES_$(d) := $(INCLUDES_$(parent))
 

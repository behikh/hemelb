--- conflicted
+++ resolved
@@ -23,7 +23,6 @@
             const hemelb::topology::NetworkTopology * iNetTop);
         ~LBM();
 
-<<<<<<< HEAD
         void RequestComms();
         void PreSend();
         void PreReceive();
@@ -39,33 +38,12 @@
         double ConvertVelocityToLatticeUnits(double velocity) const;
         double ConvertStressToLatticeUnits(double stress) const;
 
-        void CalculateFlowFieldValues();
-=======
-        void RecalculateTauViscosityOmega();
->>>>>>> 5ef63648
         void UpdateBoundaryDensities(int cycle_id, int time_step);
         void UpdateInletVelocities(int time_step);
 
         void Initialise(int* iFTranslator, vis::Control* iControl);
 
-<<<<<<< HEAD
         void WriteConfigParallel(hemelb::lb::Stability stability, std::string output_file_name);
-
-        double GetMinPhysicalPressure();
-        double GetMaxPhysicalPressure();
-        double GetMinPhysicalVelocity();
-        double GetMaxPhysicalVelocity();
-        double GetMinPhysicalStress();
-        double GetMaxPhysicalStress();
-
-        double GetAverageInletVelocity(int iInletNumber);
-        double GetPeakInletVelocity(int iInletNumber);
-=======
-        void SetInitialConditions();
-
-        void WriteConfigParallel(hemelb::lb::Stability stability, std::string output_file_name);
->>>>>>> 5ef63648
-
         void ReadVisParameters();
 
         void CalculateMouseFlowField(float densityIn,

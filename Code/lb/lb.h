#ifndef HEMELB_LB_H
#define HEMELB_LB_H

#include "net/net.h"
#include "net/IteratedAction.h"
#include "topology/NetworkTopology.h"
#include "lb/SimulationState.h"
#include "lb/kernels/Kernels.h"
#include "lb/collisions/Collisions.h"
#include "lb/streamers/Streamers.h"
#include "lb/boundaries/BoundaryValues.h"
#include "util/UnitConverter.h"
#include "vis/ColPixel.h"
#include "SimConfig.h"
#include <typeinfo>

namespace hemelb
{
  namespace lb
  {
    class LBM : public net::IteratedAction
    {
      private:
        // TODO These should eventually be template parameters that are given to the generic LBM object.
        // At the moment, doing this will cause problems with other objects that have a pointer to the
        // LBM (and hence would also need to be templated, on the LBM-type).
        typedef streamers::SimpleCollideAndStream<collisions::Normal<kernels::LBGK> > tMidFluidCollision;
        typedef streamers::SimpleCollideAndStream<collisions::ZeroVelocityEquilibrium<kernels::LBGK> > tWallCollision;
        typedef streamers::SimpleCollideAndStream<
            collisions::NonZeroVelocityEquilibriumFixedDensity<kernels::LBGK> > tInletOutletCollision;
        typedef streamers::SimpleCollideAndStream<
            collisions::ZeroVelocityEquilibriumFixedDensity<kernels::LBGK> > tInletOutletWallCollision;

      public:
        LBM(hemelb::SimConfig *iSimulationConfig,
            net::Net* net,
            geometry::LatticeData* latDat,
            SimulationState* simState);
        ~LBM();

        void RequestComms();
        void PreSend();
        void PreReceive();
        void PostReceive();
        void EndIteration();
        void Reset();

        site_t total_fluid_sites;
        int inlets;

        void UpdateBoundaryDensities(unsigned long time_step);
        void UpdateInletVelocities(unsigned long time_step);

        void
        Initialise(site_t* iFTranslator,
                   vis::Control* iControl,
                   boundaries::BoundaryValues* iInletValues,
                   boundaries::BoundaryValues* iOutletValues);

        void WriteConfigParallel(hemelb::lb::Stability stability, std::string output_file_name);
        void ReadVisParameters();

        void CalculateMouseFlowField(float densityIn,
                                     float stressIn,
                                     distribn_t &mouse_pressure,
                                     distribn_t &mouse_stress,
                                     double density_threshold_min,
                                     double density_threshold_minmax_inv,
                                     double stress_threshold_max_inv);

        hemelb::lb::LbmParameters *GetLbmParams();
        double GetTimeSpent() const;

        site_t siteMins[3], siteMaxes[3];

      private:
        void RecalculateTauViscosityOmega();
        void SetInitialConditions();

        void InitCollisions();

        void ReadParameters();
        void CalculateBC(distribn_t f[],
                         hemelb::geometry::LatticeData::SiteType iSiteType,
                         unsigned int iBoundaryId,
                         distribn_t *density,
                         distribn_t *vx,
                         distribn_t *vy,
                         distribn_t *vz,
                         distribn_t f_neq[]);

        void handleIOError(int iError);

        // Collision objects
<<<<<<< HEAD
        std::vector<hemelb::lb::streamers::Collision*> mCollisions;
=======
        tMidFluidCollision* mMidFluidCollision;
        tWallCollision* mWallCollision;
        tInletOutletCollision* mInletCollision;
        tInletOutletCollision* mOutletCollision;
        tInletOutletWallCollision* mInletWallCollision;
        tInletOutletWallCollision* mOutletWallCollision;

        template<typename Collision>
        void StreamAndCollide(Collision* collision,
                              const site_t iFirstIndex,
                              const site_t iSiteCount)
        {
          if (mVisControl->IsRendering())
          {
            collision->template DoStreamAndCollide<true>(iFirstIndex,
                                                         iSiteCount,
                                                         &mParams,
                                                         mLatDat,
                                                         mVisControl);
          }
          else
          {
            collision->template DoStreamAndCollide<false>(iFirstIndex,
                                                          iSiteCount,
                                                          &mParams,
                                                          mLatDat,
                                                          mVisControl);
          }
        }

        template<typename Collision>
        void PostStep(Collision* collision, const site_t iFirstIndex, const site_t iSiteCount)
        {
          if (mVisControl->IsRendering())
          {
            collision->template DoPostStep<true>(iFirstIndex,
                                                 iSiteCount,
                                                 &mParams,
                                                 mLatDat,
                                                 mVisControl);
          }
          else
          {
            collision->template DoPostStep<false>(iFirstIndex,
                                                  iSiteCount,
                                                  &mParams,
                                                  mLatDat,
                                                  mVisControl);
          }
        }
>>>>>>> f37c0d68

        double timeSpent;

        double *inlet_normal;

        int outlets;

        SimConfig *mSimConfig;
        net::Net* mNet;
        geometry::LatticeData* mLatDat;
        SimulationState* mState;
        boundaries::BoundaryValues *mInletValues, *mOutletValues;

        LbmParameters mParams;
        vis::Control* mVisControl;

        site_t* receivedFTranslator;
    };
  }
}
#endif // HEMELB_LB_H<|MERGE_RESOLUTION|>--- conflicted
+++ resolved
@@ -24,12 +24,15 @@
         // TODO These should eventually be template parameters that are given to the generic LBM object.
         // At the moment, doing this will cause problems with other objects that have a pointer to the
         // LBM (and hence would also need to be templated, on the LBM-type).
-        typedef streamers::SimpleCollideAndStream<collisions::Normal<kernels::LBGK> > tMidFluidCollision;
-        typedef streamers::SimpleCollideAndStream<collisions::ZeroVelocityEquilibrium<kernels::LBGK> > tWallCollision;
+        typedef streamers::SimpleCollideAndStream<collisions::Normal<kernels::LBGK> >
+            tMidFluidCollision;
         typedef streamers::SimpleCollideAndStream<
-            collisions::NonZeroVelocityEquilibriumFixedDensity<kernels::LBGK> > tInletOutletCollision;
+            collisions::ZeroVelocityEquilibrium<kernels::LBGK> > tWallCollision;
         typedef streamers::SimpleCollideAndStream<
-            collisions::ZeroVelocityEquilibriumFixedDensity<kernels::LBGK> > tInletOutletWallCollision;
+            collisions::NonZeroVelocityEquilibriumFixedDensity<kernels::LBGK> >
+            tInletOutletCollision;
+        typedef streamers::SimpleCollideAndStream<collisions::ZeroVelocityEquilibriumFixedDensity<
+            kernels::LBGK> > tInletOutletWallCollision;
 
       public:
         LBM(hemelb::SimConfig *iSimulationConfig,
@@ -92,9 +95,6 @@
         void handleIOError(int iError);
 
         // Collision objects
-<<<<<<< HEAD
-        std::vector<hemelb::lb::streamers::Collision*> mCollisions;
-=======
         tMidFluidCollision* mMidFluidCollision;
         tWallCollision* mWallCollision;
         tInletOutletCollision* mInletCollision;
@@ -109,19 +109,19 @@
         {
           if (mVisControl->IsRendering())
           {
-            collision->template DoStreamAndCollide<true>(iFirstIndex,
-                                                         iSiteCount,
-                                                         &mParams,
-                                                         mLatDat,
-                                                         mVisControl);
-          }
-          else
-          {
-            collision->template DoStreamAndCollide<false>(iFirstIndex,
+            collision->template DoStreamAndCollide<true> (iFirstIndex,
                                                           iSiteCount,
                                                           &mParams,
                                                           mLatDat,
                                                           mVisControl);
+          }
+          else
+          {
+            collision->template DoStreamAndCollide<false> (iFirstIndex,
+                                                           iSiteCount,
+                                                           &mParams,
+                                                           mLatDat,
+                                                           mVisControl);
           }
         }
 
@@ -130,22 +130,21 @@
         {
           if (mVisControl->IsRendering())
           {
-            collision->template DoPostStep<true>(iFirstIndex,
-                                                 iSiteCount,
-                                                 &mParams,
-                                                 mLatDat,
-                                                 mVisControl);
-          }
-          else
-          {
-            collision->template DoPostStep<false>(iFirstIndex,
+            collision->template DoPostStep<true> (iFirstIndex,
                                                   iSiteCount,
                                                   &mParams,
                                                   mLatDat,
                                                   mVisControl);
           }
+          else
+          {
+            collision->template DoPostStep<false> (iFirstIndex,
+                                                   iSiteCount,
+                                                   &mParams,
+                                                   mLatDat,
+                                                   mVisControl);
+          }
         }
->>>>>>> f37c0d68
 
         double timeSpent;
 

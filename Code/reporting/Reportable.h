--- conflicted
+++ resolved
@@ -19,15 +19,8 @@
     class Reportable
     {
       public:
-<<<<<<< HEAD
-        virtual ~Reportable()
-        {
-        }
-        virtual void Report(ctemplate::TemplateDictionary& dictionary) = 0;
-=======
-        virtual ~Reportable() {}
+        virtual ~Reportable() = default;
         virtual void Report(Dict& dictionary) = 0;
->>>>>>> 470f1847
     };
   }
 }

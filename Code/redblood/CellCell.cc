--- conflicted
+++ resolved
@@ -20,8 +20,8 @@
     namespace
     {
       template<class T>
-      int figure_nearness(DivideConquer<T> &dnc, LatticeVector const &key,
-                          LatticePosition const &vertex, PhysicalDistance const &haloLength)
+      int figureNearness(DivideConquer<T> &dnc, LatticeVector const &key,
+                         LatticePosition const &vertex, PhysicalDistance const &haloLength)
       {
         if (haloLength + haloLength > dnc.GetBoxSize())
         {
@@ -44,17 +44,17 @@
       }
 
       template<class T>
-      CellReference init_cell_ref(DivideConquer<T> &dnc, site_t cellid, site_t nodeid,
-                                  LatticeVector const &key, LatticePosition const &vertex,
-                                  PhysicalDistance const &haloLength)
-      {
-        int const isNearBorder = figure_nearness(dnc, key, vertex, haloLength);
+      CellReference initCellRef(DivideConquer<T> &dnc, CellContainer::const_iterator cellid,
+          site_t nodeid, LatticeVector const &key, LatticePosition const &vertex,
+          PhysicalDistance const &haloLength)
+      {
+        int const isNearBorder = figureNearness(dnc, key, vertex, haloLength);
         CellReference result = { cellid, nodeid, isNearBorder };
         return result;
       }
 
       void initializeCells(DivideConquer<CellReference> &dnc, MeshData::Vertices const &vertices,
-                           site_t cellid, PhysicalDistance haloLength)
+                           CellContainer::const_iterator cellid, PhysicalDistance haloLength)
       {
         typedef DivideConquer<CellReference> DnC;
         typedef DnC::key_type key_type;
@@ -65,7 +65,7 @@
         for (site_t i(0); i_first != i_end; ++i_first, ++i)
         {
           key_type const key = dnc.DowngradeKey(*i_first);
-          dnc.insert(key, init_cell_ref(dnc, cellid, i, key, *i_first, haloLength));
+          dnc.insert(key, initCellRef(dnc, cellid, i, key, *i_first, haloLength));
         }
       }
 
@@ -77,21 +77,35 @@
 
         for (site_t i(0); i_first != i_end; ++i_first, ++i)
         {
-          initializeCells(dnc, (*i_first)->GetVertices(), i, haloLength);
+          initializeCells(dnc, (*i_first)->GetVertices(), i_first, haloLength);
         }
       }
 
       // Compare distance between vertices
-      bool nextDist(DivideConquerCells::const_iterator &first,
-                    DivideConquerCells::const_iterator const &end,
-                    DivideConquerCells::const_iterator const &main, PhysicalDistance dist)
-      {
-        for (; first != end; ++first)
-          if (first.GetCellIndex() > main.GetCellIndex() and (*main - *first).GetMagnitude() < dist)
+      template<class T_FUNCTION>
+        bool nextDistance(
+            T_FUNCTION const &strictlyLarger,
+            DivideConquerCells::const_iterator &first,
+            DivideConquerCells::const_iterator const &end,
+            DivideConquerCells::const_iterator const &main, PhysicalDistance dist)
+      {
+        auto const mainCell = main.GetCell();
+        auto goodCellPair = [&mainCell, &strictlyLarger](
+            decltype(first) const &i)
+        {
+          return strictlyLarger(i.GetCell(), mainCell);
+        };
+        auto goodDistance = [&main, &dist](decltype(first) const &i)
+        {
+          return (*main - *i).GetMagnitude() < dist;
+        };
+        for(; first != end; ++first)
+        {
+          if(goodCellPair(first) and goodDistance(first))
           {
             return true;
           }
-
+        }
         return false;
       }
 
@@ -103,27 +117,21 @@
         InterpolationIterator spreader = interpolationIterator(node, stencil);
 
         for (; spreader; ++spreader)
+        {
           if (latticeData.GetContiguousSiteId(*spreader, procid, siteid))
           {
             latticeData.GetSite(siteid).AddToForce(force * spreader.weight());
           }
-      }
-    }
-
-<<<<<<< HEAD
+        }
+      }
+    } // anonymous namespace
 #ifndef HEMELB_DOING_UNITTESTS
     //! Constructor
     DivideConquerCells::DivideConquerCells(CellContainer const &cells, PhysicalDistance boxsize,
                                            PhysicalDistance halosize) :
         DivideConquer<CellReference>(boxsize), haloLength(halosize), cells(cells)
     {
-      try
-      {
-        initializeCells(*static_cast<base_type *>(this), cells, haloLength);
-      }
-      catch (...)
-      {
-      }
+        initializeCells(*static_cast<base_type *>(this), GetCells(), haloLength);
     }
 
     void DivideConquerCells::update()
@@ -134,7 +142,7 @@
       for (; i_first != i_end; ++i_first)
       {
         key_type const key = base_type::DowngradeKey(*i_first);
-        i_first.GetCellReference().isNearBorder = figure_nearness(*this, key, *i_first, haloLength);
+        i_first.GetCellReference().isNearBorder = figureNearness(*this, key, *i_first, haloLength);
 
         if (not (key == i_first.GetKey()))
         {
@@ -142,39 +150,8 @@
           base_type::erase((base_type::iterator) i_first);
         }
       }
-=======
-  template<class T> CellReference init_cell_ref(
-      DivideConquer<T> &_dnc,
-      CellContainer::const_iterator _cellid, site_t _nodeid,
-      LatticeVector const &_key,
-      LatticePosition const &_vertex,
-      PhysicalDistance const &_haloLength
-  ) {
-    int const isNearBorder = figure_nearness(_dnc, _key, _vertex, _haloLength);
-    CellReference result = {_cellid, _nodeid, isNearBorder};
-    return result;
-  }
-
-  void initialize_cells(
-      DivideConquer<CellReference> &_dnc,
-      MeshData::t_Vertices const &_vertices,
-      CellContainer::const_iterator _cellid,
-      PhysicalDistance _haloLength ) {
-    typedef DivideConquer<CellReference> DnC;
-    typedef DnC::key_type key_type;
-    typedef MeshData::t_Vertices::const_iterator vertex_iterator;
-    vertex_iterator i_first = _vertices.begin();
-    vertex_iterator const i_end = _vertices.end();
-    for(site_t i(0); i_first != i_end; ++i_first, ++i) {
-      key_type const key = _dnc.DowngradeKey(*i_first);
-      _dnc.insert(
-          key,
-          init_cell_ref(_dnc, _cellid, i, key, *i_first, _haloLength)
-      );
->>>>>>> 93bc5fe0
-    }
-
-<<<<<<< HEAD
+    }
+
     DivideConquerCells::const_range DivideConquerCells::operator()(LatticeVector const &pos) const
     {
       base_type::const_range const boxrange = base_type::equal_range(pos);
@@ -184,41 +161,18 @@
 
     bool DivideConquerCells::pair_range::nextDist()
     {
-      return hemelb::redblood::nextDist(currents.second, ends.second, currents.first, maxdist);
-    }
-=======
-  void initialize_cells(
-      DivideConquer<CellReference> &_dnc,
-      CellContainer const& _cells,
-      PhysicalDistance _haloLength ) {
-    CellContainer::const_iterator i_first = _cells.begin();
-    CellContainer::const_iterator const i_end = _cells.end();
-    for(; i_first != i_end; ++i_first)
-      initialize_cells(_dnc, (*i_first)->GetVertices(), i_first, _haloLength);
-  }
-
-  // Compare distance between vertices
-  template<class T_FUNCTION> bool next_dist(
-      T_FUNCTION const &_strictly_larger,
-      DivideConquerCells::const_iterator &_first,
-      DivideConquerCells::const_iterator const & _end,
-      DivideConquerCells::const_iterator const & _main,
-      PhysicalDistance _dist
-  ) {
-    auto const mainCell = _main.GetCell();
-    auto goodCellPair = [&mainCell, &_strictly_larger](
-        decltype(_first) const &_i) {
-      return _strictly_larger(_i.GetCell(), mainCell);
-    };
-    auto goodDistance = [&_main, &_dist](decltype(_first) const &_i) {
-        return (*_main - *_i).GetMagnitude() < _dist;
-    };
-    for(; _first != _end; ++_first)
-      if(goodCellPair(_first) and goodDistance(_first))
-        return true;
-    return false;
-  }
->>>>>>> 93bc5fe0
+      typedef decltype(owner.cells)::const_reference Input;
+      auto strictly_less = decltype(owner.cells)::key_compare();
+      auto strictlyLarger = [&strictly_less](Input _a, Input _b) {
+        return _a != _b and not strictly_less(_a, _b);
+      };
+      return nextDistance(
+          strictlyLarger,
+          currents.second, ends.second,
+          currents.first,
+          maxdist
+      );
+    }
 
     bool DivideConquerCells::pair_range::doBox()
     {
@@ -227,7 +181,6 @@
         currents.first.GetKey() + CellReference::idirections(box));
       DivideConquerCells::const_range const boxits = owner(key);
 
-<<<<<<< HEAD
       if (box == CellReference::NONE)
       {
         currents.second = currents.first;
@@ -237,87 +190,6 @@
       {
         currents.second = boxits.first;
       }
-=======
-#ifndef HEMELB_DOING_UNITTESTS
-//! Constructor
-DivideConquerCells :: DivideConquerCells(
-    CellContainer const &_cells,
-    PhysicalDistance _boxsize, PhysicalDistance _halosize
-) : DivideConquer<CellReference>(_boxsize),
-    haloLength_(_halosize), cells_(_cells) {
-  try {
-    initialize_cells(
-        *static_cast<base_type*>(this),
-        GetCells(),
-        haloLength_
-    );
-  } catch(...) {}
-}
-
-void DivideConquerCells :: update() {
-   iterator i_first = begin();
-   iterator const i_end = end();
-   for(; i_first != i_end; ++i_first) {
-      key_type const key = base_type::DowngradeKey(*i_first);
-      i_first.GetCellReference().isNearBorder = figure_nearness(
-          *this, key, *i_first, haloLength_
-      );
-      if(not (key == i_first.GetKey())) {
-        base_type::insert(key, i_first.GetCellReference());
-        base_type::erase((base_type::iterator) i_first);
-      }
-   }
-}
-
-DivideConquerCells::const_range DivideConquerCells::operator()(
-    LatticeVector const &_pos) const {
-  base_type::const_range const boxrange = base_type::equal_range(_pos);
-  return const_range(
-      const_iterator(*this, boxrange.first),
-      const_iterator(*this, boxrange.second)
-  );
-}
-
-bool DivideConquerCells::pair_range::next_dist_() {
-  typedef decltype(owner_.cells_)::const_reference t_Input;
-  auto strictly_less = decltype(owner_.cells_)::key_compare();
-  auto strictly_larger = [&strictly_less](t_Input _a, t_Input _b) {
-    return _a != _b and not strictly_less(_a, _b);
-  };
-  return next_dist(
-      strictly_larger,
-      currents_.second, ends_.second,
-      currents_.first,
-      maxdist_
-  );
-}
-
-bool DivideConquerCells::pair_range::do_box_() {
-  LatticeVector const key(
-      box_ == CellReference::NONE ?
-        currents_.first.GetKey():
-        currents_.first.GetKey() + CellReference::idirections(box_)
-  );
-  DivideConquerCells::const_range const boxits = owner_(key);
-  if(box_ == CellReference::NONE) {
-    currents_.second = currents_.first;
-    ++currents_.second;
-  } else
-    currents_.second = boxits.first;
-  ends_.second = boxits.second;
-  return next_dist_();
-}
-
-bool DivideConquerCells::pair_range::operator++() {
-
-  if(not is_valid()) return false;
-
-  // First try and finds next pair in current range
-  if(currents_.second != ends_.second) {
-    ++currents_.second;
-    if(next_dist_()) return true;
-  }
->>>>>>> 93bc5fe0
 
       ends.second = boxits.second;
       return nextDist();

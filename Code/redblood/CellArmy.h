--- conflicted
+++ resolved
@@ -114,21 +114,6 @@
         //! Remove cells if they have reached outlets
         void CellRemoval();
 
-<<<<<<< HEAD
-        //! Gets the current stencil
-        stencil::types GetStencil() const
-        {
-          return stencil;
-        }
-        //! Sets the current stencil
-        void SetStencil(stencil::types sten) const
-        {
-          stencil = sten;
-        }
-
-=======
-      protected:
->>>>>>> a1c29344
         //! Adds input cell to simulation
         void AddCell(CellContainer::value_type cell)
         {
@@ -140,14 +125,8 @@
           dnc.insert(cell);
           cells.insert(cell);
         }
-<<<<<<< HEAD
 
       protected:
-        //! Stencil
-        stencil::types stencil;
-=======
->>>>>>> a1c29344
-
         //! All lattice information and then some
         geometry::LatticeData &latticeData;
         //! Contains all cells

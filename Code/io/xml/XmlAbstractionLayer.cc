
// This file is part of HemeLB and is Copyright (C)
// the HemeLB team and/or their institutions, as detailed in the
// file AUTHORS. This software is provided under the terms of the
// license in the file LICENSE.
#include <stdexcept>
#include "io/xml/XmlAbstractionLayer.h"
#include "util/fileutils.h"

#include "tinyxml.h"

namespace hemelb
{
  namespace io
  {
    namespace xml
    {
      Document::Document()
      {
        xmlDoc = std::make_unique<::TiXmlDocument>();
      }

      Document::Document(const std::string& path) : Document()
      {
        util::check_file(path.c_str());
	LoadFile(path);
      }

      Document::~Document()
      {
<<<<<<< HEAD
        delete xmlDoc;
        xmlDoc = nullptr;
=======
>>>>>>> 470f1847
      }

      Element Document::GetRoot()
      {
        return Element(xmlDoc->RootElement());
      }

      void Document::LoadFile(const std::string& path) {
	if (!xmlDoc->LoadFile(path)) {
	  throw ParseError(xmlDoc.get());
	}
      }

      void Document::LoadString(const std::string& data) {
	if (xmlDoc->Parse(data.c_str()) == nullptr) {
	  throw ParseError(xmlDoc.get());
	}
      }

      Element::Element(TiXmlElement* el_) :
          el(el_)
      {
      }

      Element::~Element()
      {
      }
      const Element Element::Missing()
      {
        return Element(nullptr);
      }
      const std::string& Element::GetName() const
      {
        return el->ValueStr();
      }

      int Element::GetLine() const
      {
        return el->Row();
      }

      Element Element::GetChildOrNull(const std::string& name)
      {
        TiXmlElement* ans = el->FirstChildElement(name);
        return Element(ans);
      }
      const Element Element::GetChildOrNull(const std::string& name) const
      {
        TiXmlElement* ans = el->FirstChildElement(name);
        return Element(ans);
      }

      Element Element::GetChildOrThrow(const std::string& name)
      {
        TiXmlElement* ans = el->FirstChildElement(name);
        if (ans == nullptr)
          throw ChildError(*this, name);

        return Element(ans);
      }
      const Element Element::GetChildOrThrow(const std::string& name) const
      {
        TiXmlElement* ans = el->FirstChildElement(name);
        if (ans == nullptr)
          throw ChildError(*this, name);

        return Element(ans);
      }

      ChildIterator Element::IterChildren(const std::string& name) const
      {
        return ChildIterator(*this, name);
      }

      Element Element::NextSiblingOrNull(const std::string name)
      {
        TiXmlElement* ans = el->NextSiblingElement(name);
        if (ans == nullptr)
          return nullptr;

        return Element(ans);
      }

      Element Element::NextSiblingOrThrow(const std::string name)
      {
        TiXmlElement* ans = el->NextSiblingElement(name);
        if (ans == nullptr)
          throw SiblingError(*this, name);

        return Element(ans);
      }
      const std::string* Element::GetAttributeOrNull(const std::string& name) const
      {
        return el->Attribute(name);
      }
      const std::string& Element::GetAttributeOrThrow(const std::string& name) const
      {
        const std::string* ans = el->Attribute(name);
        if (ans == nullptr)
          throw AttributeError(*this, name);

        return *ans;
      }

      Element Element::GetParentOrNull()
      {
        return Element(el->Parent()->ToElement());
      }
      Element Element::GetParentOrThrow()
      {
        TiXmlElement* parent = el->Parent()->ToElement();
        if (parent == nullptr)
          throw ParentError(*this);
        return Element(parent);
      }

      bool operator==(const Element& left, const Element& right)
      {
        return (left.el == right.el);
      }
      bool operator!=(const Element& left, const Element& right)
      {
        return (left.el != right.el);
      }

      std::string Element::GetPath() const
      {
        std::ostringstream ans;
        GetPathWorker(el, ans);
        return ans.str();
      }
      void Element::GetPathWorker(const TiXmlElement* el, std::ostringstream& ans)
      {
        const TiXmlNode* parent = el->Parent();
        const TiXmlElement* parentEl = parent->ToElement();
        if (parentEl != nullptr)
        {
          GetPathWorker(parentEl, ans);
        }
        else
        {
          const TiXmlDocument* doc = parent->ToDocument();
          if (doc != nullptr)
          {
            ans << doc->Value() << ":";
          }
          else
          {
            ans << "?:";
          }
        }

        ans << "/" << el->Value() << "(" << el->Row() << ")";
      }

      Element::operator bool() const {
	return el != NULL;
      }

      /**
       * Default constructor
       */
      ChildIterator::ChildIterator() :
          parent(Element::Missing()), current(Element::Missing()), name()
      {
      }

      /**
       * Constructor that will iterate over subelements with the given name.
       * @param elem
       * @param subElemName
       */
      ChildIterator::ChildIterator(const Element& elem, const std::string& subElemName) :
          parent(elem), current(elem.GetChildOrNull(subElemName)), name(subElemName)
      {
      }

      /**
       * Copy constructor
       * @param other
       */
      ChildIterator::ChildIterator(const ChildIterator& other) :
          parent(other.parent), current(other.current), name(other.name)
      {
      }

      /**
       * Copy assignment
       * @param other
       * @return
       */
      ChildIterator& ChildIterator::operator=(const ChildIterator& other)
      {
        parent = other.parent;
        current = other.current;
        name = other.name;
        return *this;
      }

      /**
       * Equality comparable
       * @param
       * @return
       */
      bool operator==(const ChildIterator& a, const ChildIterator& b)
      {
        return (a.parent == b.parent) && (a.name == b.name) && (a.current == b.current);
      }

      /**
       * Inequality
       * @param
       * @return
       */
      bool operator!=(const ChildIterator& a, const ChildIterator& b)
      {
        return ! (a == b);
      }

      /**
       * Dereference
       * @return
       */
      ChildIterator::reference ChildIterator::operator*()
      {
        return current;
      }

      /**
       * Dereference
       * @return
       */
      ChildIterator::pointer ChildIterator::operator->()
      {
        return &current;
      }

      /**
       * Prefix increment
       * @return
       */
      ChildIterator& ChildIterator::operator++()
      {
        // increment and return the updated version
        current = current.NextSiblingOrNull(name);
        return *this;
      }

      /**
       * Postfix increment
       * @param
       * @return
       */
      ChildIterator ChildIterator::operator++(int n)
      {
        // increment and return the value pre-increment
        ChildIterator ans = *this;
        ++ (*this);
        return ans;
      }

      bool ChildIterator::AtEnd() const
      {
        return current == Element::Missing();
      }

      // XML exception base class
<<<<<<< HEAD
      XmlError::XmlError(const Element& el) :
          elem(el), elemPath(el.GetPath())
=======
      XmlError::XmlError()
>>>>>>> 470f1847
      {
        *this << "xml::";
      }

      ParseError::ParseError(const TiXmlDocument* node) : XmlError() {
	*this << "Error parsing XML. TiXml says: " << node->ErrorDesc();
      }

      // Missing attribute
      AttributeError::AttributeError(const Element& n, const std::string& attr_) :
<<<<<<< HEAD
          XmlError(n), attr(attr_)
=======
        XmlError()
>>>>>>> 470f1847
      {
        *this << "AttributeError: '" << n.GetPath() << "' has no attribute '" << attr << "'";
      }

      // Attribute parsing error
      DeserialisationError::DeserialisationError(const Element& el, const std::string& attrName,
                             const std::string& attrVal) :
<<<<<<< HEAD
          XmlError(el), name(attrName), val(attrVal)
=======
        XmlError()
>>>>>>> 470f1847
      {
        *this << "ParseError: '" << el.GetPath() << "' Cannot convert attribute '" << attrName << "=\""
            << attrVal << "\"'";
      }

<<<<<<< HEAD
      ElementError::ElementError(const Element& el, const std::string& elName) :
          XmlError(el), elemName(elName)
      {
      }
      ChildError::ChildError(const Element& elem, const std::string& subElemName) :
          ElementError(elem, subElemName)
=======
      ElementError::ElementError(const Element& el) :
        XmlError(), elemPath(el.GetPath())
      {
      }
      ChildError::ChildError(const Element& elem, const std::string& subElemName) :
        ElementError(elem)
>>>>>>> 470f1847
      {
        *this << "ChildError: '" << elemPath << "' has no child '" << subElemName << "'";
      }

      ParentError::ParentError(const Element& elem) :
<<<<<<< HEAD
          ElementError(elem, "")
=======
        ElementError(elem)
>>>>>>> 470f1847
      {
        *this << "ParentError: '" << elemPath << "' is root element";
      }

<<<<<<< HEAD
      SiblingError::SiblingError(const Element& elem, const std::string& subElemName) :
          ElementError(elem, subElemName)
=======
      SiblingError::SiblingError(const Element& elem, const std::string& sibElemName) :
        ElementError(elem)
>>>>>>> 470f1847
      {
        *this << "SiblingError: '" << elemPath << "' has no later sibling '" << sibElemName << "'";
      }

    }
  }
}
<|MERGE_RESOLUTION|>--- conflicted
+++ resolved
@@ -28,11 +28,6 @@
 
       Document::~Document()
       {
-<<<<<<< HEAD
-        delete xmlDoc;
-        xmlDoc = nullptr;
-=======
->>>>>>> 470f1847
       }
 
       Element Document::GetRoot()
@@ -189,7 +184,7 @@
       }
 
       Element::operator bool() const {
-	return el != NULL;
+	return el != nullptr;
       }
 
       /**
@@ -300,12 +295,7 @@
       }
 
       // XML exception base class
-<<<<<<< HEAD
-      XmlError::XmlError(const Element& el) :
-          elem(el), elemPath(el.GetPath())
-=======
       XmlError::XmlError()
->>>>>>> 470f1847
       {
         *this << "xml::";
       }
@@ -316,11 +306,7 @@
 
       // Missing attribute
       AttributeError::AttributeError(const Element& n, const std::string& attr_) :
-<<<<<<< HEAD
-          XmlError(n), attr(attr_)
-=======
         XmlError()
->>>>>>> 470f1847
       {
         *this << "AttributeError: '" << n.GetPath() << "' has no attribute '" << attr << "'";
       }
@@ -328,52 +314,30 @@
       // Attribute parsing error
       DeserialisationError::DeserialisationError(const Element& el, const std::string& attrName,
                              const std::string& attrVal) :
-<<<<<<< HEAD
-          XmlError(el), name(attrName), val(attrVal)
-=======
         XmlError()
->>>>>>> 470f1847
       {
         *this << "ParseError: '" << el.GetPath() << "' Cannot convert attribute '" << attrName << "=\""
             << attrVal << "\"'";
       }
 
-<<<<<<< HEAD
-      ElementError::ElementError(const Element& el, const std::string& elName) :
-          XmlError(el), elemName(elName)
-      {
-      }
-      ChildError::ChildError(const Element& elem, const std::string& subElemName) :
-          ElementError(elem, subElemName)
-=======
       ElementError::ElementError(const Element& el) :
         XmlError(), elemPath(el.GetPath())
       {
       }
       ChildError::ChildError(const Element& elem, const std::string& subElemName) :
         ElementError(elem)
->>>>>>> 470f1847
       {
         *this << "ChildError: '" << elemPath << "' has no child '" << subElemName << "'";
       }
 
       ParentError::ParentError(const Element& elem) :
-<<<<<<< HEAD
-          ElementError(elem, "")
-=======
         ElementError(elem)
->>>>>>> 470f1847
       {
         *this << "ParentError: '" << elemPath << "' is root element";
       }
 
-<<<<<<< HEAD
-      SiblingError::SiblingError(const Element& elem, const std::string& subElemName) :
-          ElementError(elem, subElemName)
-=======
       SiblingError::SiblingError(const Element& elem, const std::string& sibElemName) :
         ElementError(elem)
->>>>>>> 470f1847
       {
         *this << "SiblingError: '" << elemPath << "' has no later sibling '" << sibElemName << "'";
       }

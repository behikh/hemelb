--- conflicted
+++ resolved
@@ -213,14 +213,7 @@
            */
           std::string GetPath() const;
 
-<<<<<<< HEAD
-          operator bool() const
-          {
-            return el != nullptr;
-          }
-=======
           operator bool() const;
->>>>>>> 470f1847
 
         private:
           TiXmlElement* el;
@@ -420,11 +413,7 @@
           template<typename T>
           DeserialisationError& operator<<(const T& t)
           {
-<<<<<<< HEAD
-            return static_cast<ParseError&>(XmlError::operator<<(t));
-=======
             return static_cast<DeserialisationError&> (XmlError::operator<<(t));
->>>>>>> 470f1847
           }
       };
 

--- conflicted
+++ resolved
@@ -11,56 +11,7 @@
   {
     namespace formats
     {
-<<<<<<< HEAD
-      geometry::geometry() :
-          displacements(geometry::NumberOfDisplacements)
-      {
-        displacements[0] = Displacement(-1, -1, -1);
-        displacements[1] = Displacement(-1, -1, 0);
-        displacements[2] = Displacement(-1, -1, +1);
-
-        displacements[3] = Displacement(-1, 0, -1);
-        displacements[4] = Displacement(-1, 0, 0);
-        displacements[5] = Displacement(-1, 0, +1);
-
-        displacements[6] = Displacement(-1, +1, -1);
-        displacements[7] = Displacement(-1, +1, 0);
-        displacements[8] = Displacement(-1, +1, +1);
-
-        displacements[9] = Displacement(0, -1, -1);
-        displacements[10] = Displacement(0, -1, 0);
-        displacements[11] = Displacement(0, -1, +1);
-
-        displacements[12] = Displacement(0, 0, -1);
-        // displacements[] = Displacement( 0, 0, 0);
-        displacements[13] = Displacement(0, 0, +1);
-
-        displacements[14] = Displacement(0, +1, -1);
-        displacements[15] = Displacement(0, +1, 0);
-        displacements[16] = Displacement(0, +1, +1);
-
-        displacements[17] = Displacement(+1, -1, -1);
-        displacements[18] = Displacement(+1, -1, 0);
-        displacements[19] = Displacement(+1, -1, +1);
-
-        displacements[20] = Displacement(+1, 0, -1);
-        displacements[21] = Displacement(+1, 0, 0);
-        displacements[22] = Displacement(+1, 0, +1);
-
-        displacements[23] = Displacement(+1, +1, -1);
-        displacements[24] = Displacement(+1, +1, 0);
-        displacements[25] = Displacement(+1, +1, +1);
-      }
-
-      geometry::~geometry()
-      {
-        // D'tor is trivial here.
-      }
-
-      geometry* geometry::singleton = nullptr;
-=======
       constexpr geometry::DisplacementArray geometry::Neighbourhood;
->>>>>>> c44b69a7
     }
   }
 }
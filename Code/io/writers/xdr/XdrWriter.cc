// This file is part of HemeLB and is Copyright (C)
// the HemeLB team and/or their institutions, as detailed in the
// file AUTHORS. This software is provided under the terms of the
// license in the file LICENSE.

#include "io/writers/xdr/XdrWriter.h"

namespace hemelb
{
  namespace io
  {
    namespace writers
    {
      namespace xdr
      {
<<<<<<< HEAD
        void XdrWriter::_write(int16_t const& shortToWrite)
        {
          xdr_int16_t(&mXdr, const_cast<int16_t *>(&shortToWrite));
        }

        void XdrWriter::_write(uint16_t const& shortToWrite)
        {
          xdr_uint16_t(&mXdr, const_cast<uint16_t *>(&shortToWrite));
        }

        void XdrWriter::_write(int32_t const& value)
        {
          xdr_int(&mXdr, const_cast<int32_t *>(&value));
        }

        void XdrWriter::_write(uint32_t const& uIntToWrite)
        {
          xdr_uint32_t(&mXdr, const_cast<uint32_t *>(&uIntToWrite));
        }

        void XdrWriter::_write(int64_t const& longToWrite)
        {
          xdr_int64_t(&mXdr, const_cast<int64_t*>(&longToWrite));
        }

        void XdrWriter::_write(uint64_t const& longToWrite)
        {
          xdr_uint64_t(&mXdr, const_cast<uint64_t*>(&longToWrite));
        }

        void XdrWriter::_write(float const& floatToWrite)
        {
          xdr_float(&mXdr, const_cast<float *>(&floatToWrite));
        }

        void XdrWriter::_write(double const& doubleToWrite)
        {
          xdr_double(&mXdr, const_cast<double *>(&doubleToWrite));
        }

        void XdrWriter::_write(const std::string& stringToWrite)
        {
          const char* chars = stringToWrite.c_str();
          xdr_string(&mXdr, const_cast<char**>(&chars), stringToWrite.length());
        }

        // Method to get the current position in the stream.
        unsigned int XdrWriter::getCurrentStreamPosition() const
        {
          // The XDR function does not modify the instance, but is not const in the declaration.
          return xdr_getpos(const_cast<XDR*>(&mXdr));
        }
=======
>>>>>>> 470f1847

        // No field/record separators in XDR files
        void XdrWriter::writeFieldSeparator()
        {
        }
        void XdrWriter::writeRecordSeparator()
        {
        }

      }
    }
  }
}<|MERGE_RESOLUTION|>--- conflicted
+++ resolved
@@ -13,61 +13,6 @@
     {
       namespace xdr
       {
-<<<<<<< HEAD
-        void XdrWriter::_write(int16_t const& shortToWrite)
-        {
-          xdr_int16_t(&mXdr, const_cast<int16_t *>(&shortToWrite));
-        }
-
-        void XdrWriter::_write(uint16_t const& shortToWrite)
-        {
-          xdr_uint16_t(&mXdr, const_cast<uint16_t *>(&shortToWrite));
-        }
-
-        void XdrWriter::_write(int32_t const& value)
-        {
-          xdr_int(&mXdr, const_cast<int32_t *>(&value));
-        }
-
-        void XdrWriter::_write(uint32_t const& uIntToWrite)
-        {
-          xdr_uint32_t(&mXdr, const_cast<uint32_t *>(&uIntToWrite));
-        }
-
-        void XdrWriter::_write(int64_t const& longToWrite)
-        {
-          xdr_int64_t(&mXdr, const_cast<int64_t*>(&longToWrite));
-        }
-
-        void XdrWriter::_write(uint64_t const& longToWrite)
-        {
-          xdr_uint64_t(&mXdr, const_cast<uint64_t*>(&longToWrite));
-        }
-
-        void XdrWriter::_write(float const& floatToWrite)
-        {
-          xdr_float(&mXdr, const_cast<float *>(&floatToWrite));
-        }
-
-        void XdrWriter::_write(double const& doubleToWrite)
-        {
-          xdr_double(&mXdr, const_cast<double *>(&doubleToWrite));
-        }
-
-        void XdrWriter::_write(const std::string& stringToWrite)
-        {
-          const char* chars = stringToWrite.c_str();
-          xdr_string(&mXdr, const_cast<char**>(&chars), stringToWrite.length());
-        }
-
-        // Method to get the current position in the stream.
-        unsigned int XdrWriter::getCurrentStreamPosition() const
-        {
-          // The XDR function does not modify the instance, but is not const in the declaration.
-          return xdr_getpos(const_cast<XDR*>(&mXdr));
-        }
-=======
->>>>>>> 470f1847
 
         // No field/record separators in XDR files
         void XdrWriter::writeFieldSeparator()

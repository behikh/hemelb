#ifndef HEMELB_VIS_RAYTRACER_RAYDATANORMAL_H
#define HEMELB_VIS_RAYTRACER_RAYDATANORMAL_H

#include "vis/DomainStats.h"
#include "vis/rayTracer/RayData.h"
#include "vis/VisSettings.h"
#include "util/Vector3D.h"
#include "lb/LbmParameters.h"

namespace hemelb
{
  namespace vis
  {
    namespace raytracer
    {
      // NB functions prefixed Do should only be called by the base class
      class RayDataNormal : public RayData<RayDataNormal>
      {
        public:
          RayDataNormal();

<<<<<<< HEAD
          // Used to process the ray data for a normal (non-wall) fluid site
          void DoUpdateDataForNormalFluidSite(const SiteData_t& iSiteData,
                                              const util::Vector3D<float>& iRayDirection,
                                              const float iRayLengthInVoxel,
                                              const VisSettings& iVisSettings);
=======
	//Obtains the colour representing the velocity ray trace
	void DoGetVelocityColour(unsigned char oColour[3],
				 const float iNormalisedDistanceToFirstCluster,
	                         const DomainStats& iDomainStats) const;
 
	// Obtains the colour representing the stress ray trace
	void DoGetStressColour(unsigned char oColour[3],
			       const float iNormalisedDistanceToFirstCluster,
			       const DomainStats& iDomainStats) const;

	void DoProcessTangentingVessel();
	
        // We need this because RayDataNormal uses it for every voxel update
	static const DomainStats* mDomainStats;
>>>>>>> 1e532e7f

          // Used to process the ray data for wall site
          void DoUpdateDataForWallSite(const SiteData_t& iSiteData,
                                       const util::Vector3D<float>& iRayDirection,
                                       const float iRayLengthInVoxel,
                                       const VisSettings& iVisSettings,
                                       const double* iWallNormal);

          // Carries out the merging of the ray data in this
          // inherited type, for different segments of the same ray
          void DoMergeIn(const RayDataNormal& iOtherRayData, const VisSettings& iVisSettings);

          //Obtains the colour representing the velocity ray trace
          void DoGetVelocityColour(unsigned char oColour[3],
                                   const float iNormalisedDistanceToFirstCluster,
                                   const DomainStats& iDomainStats) const;

          // Obtains the colour representing the stress ray trace
          void DoGetStressColour(unsigned char oColour[3],
                                 const float iNormalisedDistanceToFirstCluster,
                                 const DomainStats& iDomainStats) const;

          // We need this because RayDataNormal uses it for every voxel update
          static const DomainStats* mDomainStats;

        private:
          void UpdateVelocityColour(float iDt, const float iPalette[3]);

          void UpdateStressColour(float iDt, const float iPalette[3]);

          float mVelR, mVelG, mVelB;
          float mStressR, mStressG, mStressB;
      };
    }
  }

}

#endif // HEMELB_VIS_RAYTRACER_RAYDATANORMAL_H<|MERGE_RESOLUTION|>--- conflicted
+++ resolved
@@ -19,28 +19,11 @@
         public:
           RayDataNormal();
 
-<<<<<<< HEAD
           // Used to process the ray data for a normal (non-wall) fluid site
           void DoUpdateDataForNormalFluidSite(const SiteData_t& iSiteData,
                                               const util::Vector3D<float>& iRayDirection,
                                               const float iRayLengthInVoxel,
                                               const VisSettings& iVisSettings);
-=======
-	//Obtains the colour representing the velocity ray trace
-	void DoGetVelocityColour(unsigned char oColour[3],
-				 const float iNormalisedDistanceToFirstCluster,
-	                         const DomainStats& iDomainStats) const;
- 
-	// Obtains the colour representing the stress ray trace
-	void DoGetStressColour(unsigned char oColour[3],
-			       const float iNormalisedDistanceToFirstCluster,
-			       const DomainStats& iDomainStats) const;
-
-	void DoProcessTangentingVessel();
-	
-        // We need this because RayDataNormal uses it for every voxel update
-	static const DomainStats* mDomainStats;
->>>>>>> 1e532e7f
 
           // Used to process the ray data for wall site
           void DoUpdateDataForWallSite(const SiteData_t& iSiteData,
@@ -63,6 +46,8 @@
                                  const float iNormalisedDistanceToFirstCluster,
                                  const DomainStats& iDomainStats) const;
 
+		  void DoProcessTangentingVessel();
+
           // We need this because RayDataNormal uses it for every voxel update
           static const DomainStats* mDomainStats;
 

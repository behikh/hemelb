--- conflicted
+++ resolved
@@ -2,30 +2,14 @@
 #define HEMELB_VIS_SCREEN_H
 
 #include "io/Writer.h"
-<<<<<<< HEAD
-#include "vis/Vector3D.h"
-=======
 #include "util/Vector3D.h"
-#include "vis/ColPixel.h"
-#include "vis/rayTracer/RayDataEnhanced.h"
-#include "vis/rayTracer/RayDataNormal.h"
-#include "vis/rayTracer/ClusterNormal.h"
-#include "vis/rayTracer/ClusterWithWallNormals.h"
-#include "vis/ScreenPixels.h"
->>>>>>> 54f3e8b1
 #include "vis/Viewpoint.h"
 #include "vis/VisSettings.h"
-#include "vis/XYCoordinates.h"
 
 namespace hemelb
 {
   namespace vis
   {
-    //The ray data type and cluster type used for the ray tracer
-    typedef raytracer::RayDataNormal RayDataType_t;
-    //typedef raytracer::RayDataEnhanced<raytracer::DepthCuing::MIST> RayDataType_t;
-    typedef raytracer::ClusterWithWallNormals ClusterType_t;
-
     class Screen
     {
       public:
@@ -34,19 +18,6 @@
         Screen();
         ~Screen();
 
-<<<<<<< HEAD
-=======
-        void AddPixel(const ColPixel<RayDataType_t>& newPixel, const VisSettings& iVisSettings);
-
-        void AddRayData(const XYCoordinates<int>& iPixelCoordinates,
-                        const RayDataType_t& iRayData,
-                        const VisSettings& iVisSettings);
-
-        void RenderLine(const XYCoordinates<float>& endPoint1,
-                        const XYCoordinates<float>& endPoint2,
-                        const VisSettings* visSettings);
-
->>>>>>> 54f3e8b1
         void Set(float maxX,
                  float maxY,
                  int pixelsX,
@@ -67,58 +38,35 @@
         template<typename T>
         XYCoordinates<T> TransformScreenToPixelCoordinates(const XYCoordinates<float>& iXYIn) const
         {
-          return XYCoordinates<T>(static_cast<T>(mPixelsPerUnitX * (iXYIn.x + mMaxXValue)), static_cast<T>(mPixelsPerUnitY * (iXYIn.y + mMaxYValue))
-	    );}
+          return XYCoordinates<T> (static_cast<T> (mPixelsPerUnitX * (iXYIn.x + MaxXValue)),
+                                   static_cast<T> (mPixelsPerUnitY * (iXYIn.y + MaxYValue)));
+        }
 
-          const util::Vector3D<float>& GetCameraToBottomLeftOfScreenVector() const;
-          const util::Vector3D<float>& GetPixelUnitVectorProjectionX() const;
-          const util::Vector3D<float>& GetPixelUnitVectorProjectionY() const;
-          int GetPixelsX() const;
-          int GetPixelsY() const;
-
-          ScreenPixels<RayDataType_t>* SwapBuffers(ScreenPixels<RayDataType_t>*);
-          const ScreenPixels<RayDataType_t>* GetPixels() const;
-
-          bool MouseIsOverPixel(int mouseX, int mouseY, float* density, float* stress);
-
-<<<<<<< HEAD
-        bool MouseIsOverPixel(int mouseX, int mouseY, float* density, float* stress);
+        const util::Vector3D<float>& GetCameraToBottomLeftOfScreenVector() const;
+        const util::Vector3D<float>& GetPixelUnitVectorProjectionX() const;
+        const util::Vector3D<float>& GetPixelUnitVectorProjectionY() const;
+        int GetPixelsX() const;
+        int GetPixelsY() const;
 
       private:
-        float ScaleX, ScaleY;
         int xPixels, yPixels;
-        float MaxXValue, MaxYValue;
-        Vector3D<float> mVtx;
+
+        //The number of pixels per unit of X or Y in screen coordinates
+        float mPixelsPerUnitX;
+        float mPixelsPerUnitY;
+
+        //The extent of the screen in screen coordintes
+        //(from -MaxXValue to MaxXValue)
+        float MaxXValue;
+        float MaxYValue;
+
+        util::Vector3D<float> mCameraToBottomLeftOfScreen;
 
         // Projection of unit vectors along screen axes into normal space.
-        Vector3D<float> UnitVectorProjectionX;
-        Vector3D<float> UnitVectorProjectionY;
+        util::Vector3D<float> mPixelUnitVectorProjectionX;
+        util::Vector3D<float> mPixelUnitVectorProjectionY;
     };
   }
 }
-=======
-          unsigned int GetPixelCount() const;
-
-          private:
-          //The number of pixels per unit of X or Y in screen coordinates
-          float mPixelsPerUnitX;
-          float mPixelsPerUnitY;
-
-          //The extent of the screen in screen coordintes 
-          //(from -mmMaxXValue to mmMaxXValue)
-          float mMaxXValue;
-          float mMaxYValue;
-
-          util::Vector3D<float> mCameraToBottomLeftOfScreen;
-
-          // Projection of unit vectors along screen axes into normal space.
-          util::Vector3D<float> mPixelUnitVectorProjectionX;
-          util::Vector3D<float> mPixelUnitVectorProjectionY;
-
-          ScreenPixels<RayDataType_t>* mPixels;
-        };
-      }
-    }
->>>>>>> 54f3e8b1
 
 #endif /* HEMELB_VIS_SCREEN_H */
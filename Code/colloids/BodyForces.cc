// This file is part of HemeLB and is Copyright (C)
// the HemeLB team and/or their institutions, as detailed in the
// file AUTHORS. This software is provided under the terms of the
// license in the file LICENSE.

#include "colloids/BodyForces.h"
#include "colloids/BodyForceExamples.h"
#include "colloids/GraviticBodyForce.h"

namespace hemelb
{
  namespace colloids
  {
    std::map<std::string, const BodyForce* const > BodyForces::bodyForces;
    std::map<site_t, LatticeForceVector> BodyForces::forceForEachSite;

    const void BodyForces::InitBodyForces(io::xml::Document& xml)
    {
      std::map<std::string, BodyForceFactory_Create> mapForceGenerators;
      mapForceGenerators["gravitic"] = & (GraviticBodyForceFactory::Create);
      mapForceGenerators["constant"] = & (ConstantBodyForceFactory::Create);
      mapForceGenerators["inv_r_sq"] = & (RadialBodyForceFactory::Create);

      io::xml::Element colloidsBodyForcesNode =
          xml.GetRoot().GetChildOrThrow("colloids").GetChildOrThrow("bodyForces");

      for (std::map<std::string, BodyForceFactory_Create>::const_iterator iter =
          mapForceGenerators.begin(); iter != mapForceGenerators.end(); iter++)
      {
        const std::string forceClass = iter->first;
        const BodyForceFactory_Create createFunction = iter->second;

        for (io::xml::Element forceNode = colloidsBodyForcesNode.GetChildOrNull(forceClass);
            forceNode != io::xml::Element::Missing();
            forceNode = forceNode.NextSiblingOrNull(forceClass))
        {
          std::string forceName = forceNode.GetAttributeOrThrow("forceName");
          BodyForce* nextForce = createFunction(forceNode);
          BodyForces::bodyForces.insert(std::make_pair(forceName, nextForce));
        }
      }
    }

    const LatticeForceVector BodyForces::GetBodyForcesForParticle(const Particle& particle)
    {
<<<<<<< HEAD
      LatticeForceVector totalForce;
      for (std::map<std::string, const BodyForce* const >::const_iterator iter = bodyForces.begin();
          iter != bodyForces.end(); iter++)
=======
      auto totalForce = LatticeForceVector::Zero();
      for (std::map<std::string, const BodyForce* const >::const_iterator iter = bodyForces.begin(); iter
          != bodyForces.end(); iter++)
>>>>>>> c44b69a7
        totalForce += iter->second->GetForceForParticle(particle);
      return totalForce;
    }

  }
}<|MERGE_RESOLUTION|>--- conflicted
+++ resolved
@@ -43,16 +43,10 @@
 
     const LatticeForceVector BodyForces::GetBodyForcesForParticle(const Particle& particle)
     {
-<<<<<<< HEAD
-      LatticeForceVector totalForce;
-      for (std::map<std::string, const BodyForce* const >::const_iterator iter = bodyForces.begin();
-          iter != bodyForces.end(); iter++)
-=======
       auto totalForce = LatticeForceVector::Zero();
-      for (std::map<std::string, const BodyForce* const >::const_iterator iter = bodyForces.begin(); iter
-          != bodyForces.end(); iter++)
->>>>>>> c44b69a7
+      for (auto iter = bodyForces.begin(); iter != bodyForces.end(); ++iter) {
         totalForce += iter->second->GetForceForParticle(particle);
+      }
       return totalForce;
     }
 

#include "net/phased/StepManager.h"

#include <cstdlib>
#include <iostream>

namespace hemelb
{
  namespace net
  {
    namespace phased
    {

      StepManager::StepManager(Phase phases, reporting::Timers *timers) :
          registry(phases),timers(timers)
      {
      }

      void StepManager::Register(Phase phase, steps::Step step, Concern & concern, MethodLabel method)
      {
        if (step == steps::BeginAll || step == steps::EndAll || step == steps::Reset)
        {
          phase = 0; // special actions are always recorded in the phase zero registry
        }
        registry[phase][step].push_back(Action(concern, method));
      }

      void StepManager::RegisterIteratedActorSteps(Concern &concern, Phase phase)
      {
        for (int step = steps::BeginPhase; step <= steps::Reset; step++)
        {
          if (step == steps::Receive || step == steps::Send || step == steps::Wait)
          {
            continue;
          }
          // C++ makes it completely annoying to iterate over values in an enum
          Register(phase, static_cast<steps::Step>(step), concern, step);
        }
      }

      void StepManager::RegisterCommsSteps(Concern &concern, Phase phase)
      {
        Register(phase, steps::Send, concern, steps::Send);
        Register(phase, steps::Receive, concern, steps::Receive);
        Register(phase, steps::Wait, concern, steps::Wait);
      }

      void StepManager::RegisterCommsForAllPhases(Concern &concern)
      {
        for (Phase phase = 0; phase < registry.size(); phase++)
        {
          RegisterCommsSteps(concern, phase);
        }
      }

      unsigned int StepManager::ConcernCount() const
      {
        std::set<Concern *> concerns;
        for (std::vector<Registry>::const_iterator phase = registry.begin(); phase < registry.end(); phase++)
        {
          for (Registry::const_iterator step = phase->begin(); step != phase->end(); step++)
          {
            for (std::vector<Action>::const_iterator action = step->second.begin(); action != step->second.end();
                action++)
            {
              concerns.insert(action->concern);
            }
          }
        }
        return concerns.size();
      }

      unsigned int StepManager::ActionCount() const
      {
        unsigned int total = 0;
        for (std::vector<Registry>::const_iterator phase = registry.begin(); phase < registry.end(); phase++)
        {
          for (Registry::const_iterator step = phase->begin(); step != phase->end(); step++)
          {
            for (std::vector<Action>::const_iterator action = step->second.begin(); action != step->second.end();
                action++)
            {
              total++;
            }
          }
        }
        return total;
      }

      void StepManager::CallActionsForPhase(Phase phase)
      {
        // It is assumed, that in the step enum, begin phase begins, and end phase ends, the steps which
        // must be called for a given phase.
        for (int step = steps::BeginPhase; step <= steps::EndPhase; step++)
        {
          CallActionsForStep(static_cast<steps::Step>(step), phase);
        }
      }

      void StepManager::CallSpecialAction(steps::Step step)
      {
        // special actions are always recorded in the phase zero registry
        CallActionsForStep(static_cast<steps::Step>(step), 0);
      }

      void StepManager::CallActions()
      {
        CallSpecialAction(steps::BeginAll);
        for (Phase phase = 0; phase < registry.size(); phase++)
        {
          CallActionsForPhase(phase);
        }
        CallSpecialAction(steps::EndAll);
      }

      void StepManager::CallActionsForStep(steps::Step step, Phase phase)
      {
<<<<<<< HEAD
        StartTimer(step);
=======

>>>>>>> c7ab731b
        std::vector<Action> &actionsForStep = registry[phase][step];
        for (std::vector<Action>::iterator action = actionsForStep.begin(); action != actionsForStep.end(); action++)
        {
          action->Call();
        }
        StopTimer(step);
      }

      void StepManager::StartTimer(steps::Step step)
      {
        if (!timers)
        {
          return;
        }
        if (step == steps::Wait)
        {
          (*timers)[hemelb::reporting::Timers::mpiWait].Start();
        }
        if (step == steps::Send)
        {
          (*timers)[hemelb::reporting::Timers::mpiSend].Start();
        }
      }

      void StepManager::StopTimer(steps::Step step)
      {
        if (!timers)
        {
          return;
        }
        if (step == steps::Wait)
        {
          (*timers)[hemelb::reporting::Timers::mpiWait].Stop();
        }
        if (step == steps::Send)
        {
          (*timers)[hemelb::reporting::Timers::mpiSend].Stop();
        }
      }
    }
  }
}<|MERGE_RESOLUTION|>--- conflicted
+++ resolved
@@ -114,11 +114,7 @@
 
       void StepManager::CallActionsForStep(steps::Step step, Phase phase)
       {
-<<<<<<< HEAD
         StartTimer(step);
-=======
-
->>>>>>> c7ab731b
         std::vector<Action> &actionsForStep = registry[phase][step];
         for (std::vector<Action>::iterator action = actionsForStep.begin(); action != actionsForStep.end(); action++)
         {

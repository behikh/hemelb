
// This file is part of HemeLB and is Copyright (C)
// the HemeLB team and/or their institutions, as detailed in the
// file AUTHORS. This software is provided under the terms of the
// license in the file LICENSE.

#ifndef HEMELB_NET_MPICOMMUNICATOR_H
#define HEMELB_NET_MPICOMMUNICATOR_H

#include <vector>
#include <map>
#include "net/MpiError.h"
#include <memory>
#include <cassert>

namespace hemelb
{
  namespace net
  {
    class MpiGroup;

    class MpiCommunicator
    {
      public:
        static MpiCommunicator World();

        /**
         * Constructor for an uninitialised communicator, equivalent to
         * MPI_COMM_NULL
         * @param communicator
         */
        MpiCommunicator();

        /**
         * Copy Constructor
         */
        MpiCommunicator(MpiCommunicator const & comm);

        /**
         * Move Constructor
         */
        MpiCommunicator(MpiCommunicator && comm);

        /**
         * Class has virtual methods so should have virtual d'tor.
         */
        virtual ~MpiCommunicator();

        /**
         * Returns the local rank on the communicator
         * @return
         */
        inline int Rank() const
        {
          assert(localRankInCommunicator >= 0);
          return localRankInCommunicator;
        }

        /**
         * Returns the size of the communicator (i.e. total number of procs involved).
         * @return
         */
        inline int Size() const
        {
          assert(communicatorSize > 0);
          return communicatorSize;
        }

        /**
         * Creates a new communicator - see MPI_COMM_GROUP
         * @param Group which is a subset of the group of this communicator.
         * @return New communicator.
         */
        MpiCommunicator Create(const MpiGroup& grp) const;

        //! Copy assignment
        void operator=(MpiCommunicator const &comm);
        //! Move assignment
        void operator=(MpiCommunicator &&comm);

        /**
         * Allow implicit casts to MPI_Comm
         * @return The underlying MPI communicator.
         */
        operator MPI_Comm() const
        {
          return *commPtr;
        }
        /**
         * Is this communicator valid? I.e. not equal to MPI_COMM_NULL.
         */
        operator bool() const
        {
          return (bool) commPtr;
        }
        /**
         * Returns the MPI group being used.
         * @return
         */
        MpiGroup Group() const;

        /**
         * Abort - should try to bring down all tasks, but no guarantees
         * @param errCode
         */
        void Abort(int errCode) const;

        /**
         * Duplicate the communicator - see MPI_COMM_DUP
         * @return
         */
        MpiCommunicator Duplicate() const;

        template<typename T>
        void Broadcast(T& val, const int root) const;
        template<typename T>
        void Broadcast(std::vector<T>& vals, const int root) const;

        template<typename T>
        T AllReduce(const T& val, const MPI_Op& op) const;
        template<typename T>
        std::vector<T> AllReduce(const std::vector<T>& vals, const MPI_Op& op) const;

        template<typename T>
        T Reduce(const T& val, const MPI_Op& op, const int root) const;
        template<typename T>
        std::vector<T> Reduce(const std::vector<T>& vals, const MPI_Op& op, const int root) const;

        template<typename T>
        std::vector<T> Gather(const T& val, const int root) const;

<<<<<<< HEAD
        //! \brief Specialization for a vector of variable size
        //! \note Two collective MPI operations are made here, first to get the sizes, then to get
        //! the values.
        template<typename T>
        std::vector<T> Gather(const std::vector<T>& val, const int root) const;

        template<typename T>
=======
        template <typename T>
        T Scatter(const std::vector<T>& vals, const int root) const;
        template <typename T>
        std::vector<T> Scatter(const std::vector<T>& vals, const size_t n, const int root) const;

        template <typename T>
>>>>>>> 470f1847
        std::vector<T> AllGather(const T& val) const;

        /**
         * Performs an all gather operation of fixed size among the neighbours defined in a MPI graph communicator
         * @param val local contribution to all gather operation
         * @return vector with contributions from each neighbour. Use GetNeighbors() to map zero-based indices of the vector to MPI ranks
         */
        template<typename T>
        std::vector<T> AllNeighGather(const T& val) const;

        /**
         * Performs an all gather operation with vectors of variable size among the neighbours defined in a MPI graph communicator
         * @param val vector with local contribution to all gather operation
         * @return vector of vectors with contributions from each neighbour. Use GetNeighbors() to map zero-based indices of outermost vector to MPI ranks
         */
        template<typename T>
        std::vector<std::vector<T>> AllNeighGatherV(const std::vector<T>& val) const;

        template<typename T>
        std::vector<T> AllToAll(const std::vector<T>& vals) const;

        template<typename T>
        void Send(const T& val, int dest, int tag = 0) const;
        template<typename T>
        void Send(const std::vector<T>& val, int dest, int tag = 0) const;

        template<typename T>
        void Receive(T& val, int src, int tag = 0, MPI_Status* stat = MPI_STATUS_IGNORE) const;
        template<typename T>
        void Receive(std::vector<T>& val, int src, int tag = 0,
                     MPI_Status* stat = MPI_STATUS_IGNORE) const;

        //! \brief Creates a graph communicator
        //! \param edges: [ [vertices connected to 0], [vertices connected to 1], ...]
        //! \param reorder: Whether nodes can be re-ordered
        MpiCommunicator Graph(std::vector<std::vector<int>> edges, bool reorder = true) const;

        //! \brief Returns graph neighborhood for calling process
        //! \details This communicator must have been created with graph
        std::vector<int> GetNeighbors() const;
        //! \brief Number of neighbors for calling process in a graph communicator
        int GetNeighborsCount() const;

        //! \brief Returns graph neighborhood for a given rank
        //! \details This communicator must have been created with graph
        //! \param whoseNeighbors: process rank whose neighbors we want to know about
        std::vector<int> GetNeighbors(int whoseNeighbors) const;
        //! \brief Number of neighbors in a graph communicator for a given rank
        //! \param whoseNeighbors: process rank whose number of neighbors we want to know about
        int GetNeighborsCount(int whoseNeighbors) const;

        //! A map from the ranks of this communicator to another
        std::map<int, int> RankMap(MpiCommunicator const &valueComm) const;

        //! Splits a communicator
        MpiCommunicator Split(int color, int rank) const;
        //! Splits a communicator
        MpiCommunicator Split(int color) const
        {
          return Split(color, Rank());
        }

        void Barrier() const;

      protected:
        /**
         * Constructor to get data needed from an MPI communicator
         * @param communicator
         */
        MpiCommunicator(MPI_Comm communicator, bool willOwn);

        /**
         * Constructor used during testing to mock a communicator configuration
         * @param localRankInCommunicator hypothetical local rank in communicator
         * @param communicatorSize hypothetical number of MPI processes in communicator
         */
        MpiCommunicator(int localRankInCommunicator, int communicatorSize);

        std::shared_ptr<MPI_Comm> commPtr;

      private:
        //! Size of underlying communicator. Cached for performance
        int communicatorSize;
        //! Local MPI rank on the underlying communicator. Cached for performance
        int localRankInCommunicator;
    };

    bool operator==(const MpiCommunicator& comm1, const MpiCommunicator& comm2);
    bool operator!=(const MpiCommunicator& comm1, const MpiCommunicator& comm2);
  }
}

#include "net/MpiCommunicator.hpp"

#endif /* HEMELB_NET_MPICOMMUNICATOR_H */<|MERGE_RESOLUTION|>--- conflicted
+++ resolved
@@ -129,22 +129,18 @@
         template<typename T>
         std::vector<T> Gather(const T& val, const int root) const;
 
-<<<<<<< HEAD
         //! \brief Specialization for a vector of variable size
         //! \note Two collective MPI operations are made here, first to get the sizes, then to get
         //! the values.
         template<typename T>
         std::vector<T> Gather(const std::vector<T>& val, const int root) const;
 
-        template<typename T>
-=======
         template <typename T>
         T Scatter(const std::vector<T>& vals, const int root) const;
         template <typename T>
         std::vector<T> Scatter(const std::vector<T>& vals, const size_t n, const int root) const;
 
         template <typename T>
->>>>>>> 470f1847
         std::vector<T> AllGather(const T& val) const;
 
         /**
